--- conflicted
+++ resolved
@@ -293,7 +293,6 @@
 FROM scratch AS s6-overlay
 COPY --from=s6-overlay-extracted /s6-overlay-rootfs /
 
-<<<<<<< HEAD
 FROM oven/bun:${BUN_VERSION} AS bun-base
 
 FROM debian:${DEBIAN_VERSION} AS bun
@@ -318,7 +317,7 @@
 
 FROM debian:${DEBIAN_VERSION} AS uv
 COPY --from=uv-binaries /uv /uvx /usr/local/bin/
-=======
+
 FROM alpine:${ALPINE_VERSION} AS populate-pipenv-cache-dir
 RUN --mount=type=bind,from=cache-tubesync,target=/restored \
     set -x ; \
@@ -331,7 +330,6 @@
     set -x ; \
     cp -at / "/restored/${TARGETARCH}/wormhole" || \
         mkdir -v /wormhole ;
->>>>>>> 4a767fd5
 
 FROM tubesync-base AS tubesync-openresty
 
