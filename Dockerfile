# syntax=docker/dockerfile:1
# check=error=true

ARG FFMPEG_DATE="2025-02-18-14-16"
ARG FFMPEG_VERSION="N-118500-g08e37fa082"

ARG S6_VERSION="3.2.0.2"

ARG SHA256_S6_AMD64="59289456ab1761e277bd456a95e737c06b03ede99158beb24f12b165a904f478"
ARG SHA256_S6_ARM64="8b22a2eaca4bf0b27a43d36e65c89d2701738f628d1abd0cea5569619f66f785"
ARG SHA256_S6_NOARCH="6dbcde158a3e78b9bb141d7bcb5ccb421e563523babbe2c64470e76f4fd02dae"

ARG ALPINE_VERSION="latest"
ARG DEBIAN_VERSION="bookworm-slim"

ARG FFMPEG_PREFIX_FILE="ffmpeg-${FFMPEG_VERSION}"
ARG FFMPEG_SUFFIX_FILE=".tar.xz"

ARG FFMPEG_CHECKSUM_ALGORITHM="sha256"
ARG S6_CHECKSUM_ALGORITHM="sha256"


FROM alpine:${ALPINE_VERSION} AS ffmpeg-download
ARG FFMPEG_DATE
ARG FFMPEG_VERSION
ARG FFMPEG_PREFIX_FILE
ARG FFMPEG_SUFFIX_FILE
ARG SHA256_FFMPEG_AMD64
ARG SHA256_FFMPEG_ARM64
ARG FFMPEG_CHECKSUM_ALGORITHM
ARG CHECKSUM_ALGORITHM="${FFMPEG_CHECKSUM_ALGORITHM}"
ARG FFMPEG_CHECKSUM_AMD64="${SHA256_FFMPEG_AMD64}"
ARG FFMPEG_CHECKSUM_ARM64="${SHA256_FFMPEG_ARM64}"

ARG FFMPEG_FILE_SUMS="checksums.${CHECKSUM_ALGORITHM}"
ARG FFMPEG_URL="https://github.com/yt-dlp/FFmpeg-Builds/releases/download/autobuild-${FFMPEG_DATE}"

ARG DESTDIR="/downloaded"
ARG TARGETARCH
ADD "${FFMPEG_URL}/${FFMPEG_FILE_SUMS}" "${DESTDIR}/"
RUN set -eu ; \
    apk --no-cache --no-progress add cmd:aria2c cmd:awk "cmd:${CHECKSUM_ALGORITHM}sum" ; \
\
    aria2c_options() { \
        algorithm="${CHECKSUM_ALGORITHM%[0-9]??}" ; \
        bytes="${CHECKSUM_ALGORITHM#${algorithm}}" ; \
        hash="$( awk -v fn="${1##*/}" '$0 ~ fn"$" { print $1; exit; }' "${DESTDIR}/${FFMPEG_FILE_SUMS}" )" ; \
\
        printf -- '\t%s\n' \
          'allow-overwrite=true' \
          'always-resume=false' \
          'check-integrity=true' \
          "checksum=${algorithm}-${bytes}=${hash}" \
          'max-connection-per-server=2' \
; \
        printf -- '\n' ; \
    } ; \
\
    decide_arch() { \
        case "${TARGETARCH}" in \
            (amd64) printf -- 'linux64' ;; \
            (arm64) printf -- 'linuxarm64' ;; \
        esac ; \
    } ; \
\
    FFMPEG_ARCH="$(decide_arch)" ; \
    FFMPEG_PREFIX_FILE="$( printf -- '%s' "${FFMPEG_PREFIX_FILE}" | cut -d '-' -f 1,2 )" ; \
    for url in $(awk ' \
      $2 ~ /^[*]?'"${FFMPEG_PREFIX_FILE}"'/ && /-'"${FFMPEG_ARCH}"'-/ { $1=""; print; } \
      ' "${DESTDIR}/${FFMPEG_FILE_SUMS}") ; \
    do \
        url="${FFMPEG_URL}/${url# }" ; \
        printf -- '%s\n' "${url}" ; \
        aria2c_options "${url}" ; \
        printf -- '\n' ; \
    done > /tmp/downloads ; \
    unset -v url ; \
\
    aria2c --no-conf=true \
      --dir /downloaded \
      --lowest-speed-limit='16K' \
      --show-console-readout=false \
      --summary-interval=0 \
      --input-file /tmp/downloads ; \
\
    decide_expected() { \
        case "${TARGETARCH}" in \
            (amd64) printf -- '%s' "${FFMPEG_CHECKSUM_AMD64}" ;; \
            (arm64) printf -- '%s' "${FFMPEG_CHECKSUM_ARM64}" ;; \
        esac ; \
    } ; \
\
    FFMPEG_HASH="$(decide_expected)" ; \
\
    cd "${DESTDIR}" ; \
    if [ -n "${FFMPEG_HASH}" ] ; \
    then \
        printf -- '%s *%s\n' "${FFMPEG_HASH}" "${FFMPEG_PREFIX_FILE}"*-"${FFMPEG_ARCH}"-*"${FFMPEG_SUFFIX_FILE}" >> /tmp/SUMS ; \
        "${CHECKSUM_ALGORITHM}sum" --check --warn --strict /tmp/SUMS || exit ; \
    fi ; \
    "${CHECKSUM_ALGORITHM}sum" --check --warn --strict --ignore-missing "${DESTDIR}/${FFMPEG_FILE_SUMS}" ; \
\
    mkdir -v -p "/verified/${TARGETARCH}" ; \
    ln -v "${FFMPEG_PREFIX_FILE}"*-"${FFMPEG_ARCH}"-*"${FFMPEG_SUFFIX_FILE}" "/verified/${TARGETARCH}/" ; \
    rm -rf "${DESTDIR}" ;

FROM alpine:${ALPINE_VERSION} AS ffmpeg-extracted
COPY --from=ffmpeg-download /verified /verified

ARG FFMPEG_PREFIX_FILE
ARG FFMPEG_SUFFIX_FILE
ARG TARGETARCH
RUN set -eux ; \
    mkdir -v /extracted ; \
    cd /extracted ; \
    ln -s "/verified/${TARGETARCH}"/"${FFMPEG_PREFIX_FILE}"*"${FFMPEG_SUFFIX_FILE}" "/tmp/ffmpeg${FFMPEG_SUFFIX_FILE}" ; \
    tar -tf "/tmp/ffmpeg${FFMPEG_SUFFIX_FILE}" | grep '/bin/\(ffmpeg\|ffprobe\)' > /tmp/files ; \
    tar -xop \
      --strip-components=2 \
      -f "/tmp/ffmpeg${FFMPEG_SUFFIX_FILE}" \
      -T /tmp/files ; \
\
    ls -AlR /extracted ;

FROM scratch AS ffmpeg
COPY --from=ffmpeg-extracted /extracted /usr/local/bin/

FROM alpine:${ALPINE_VERSION} AS s6-overlay-download
ARG S6_VERSION
ARG SHA256_S6_AMD64
ARG SHA256_S6_ARM64
ARG SHA256_S6_NOARCH

ARG DESTDIR="/downloaded"
ARG S6_CHECKSUM_ALGORITHM
ARG CHECKSUM_ALGORITHM="${S6_CHECKSUM_ALGORITHM}"

ARG S6_CHECKSUM_AMD64="${CHECKSUM_ALGORITHM}:${SHA256_S6_AMD64}"
ARG S6_CHECKSUM_ARM64="${CHECKSUM_ALGORITHM}:${SHA256_S6_ARM64}"
ARG S6_CHECKSUM_NOARCH="${CHECKSUM_ALGORITHM}:${SHA256_S6_NOARCH}"

ARG S6_OVERLAY_URL="https://github.com/just-containers/s6-overlay/releases/download/v${S6_VERSION}"
ARG S6_PREFIX_FILE="s6-overlay-"
ARG S6_SUFFIX_FILE=".tar.xz"

ARG S6_FILE_AMD64="${S6_PREFIX_FILE}x86_64${S6_SUFFIX_FILE}"
ARG S6_FILE_ARM64="${S6_PREFIX_FILE}aarch64${S6_SUFFIX_FILE}"
ARG S6_FILE_NOARCH="${S6_PREFIX_FILE}noarch${S6_SUFFIX_FILE}"

ADD "${S6_OVERLAY_URL}/${S6_FILE_AMD64}.${CHECKSUM_ALGORITHM}" "${DESTDIR}/"
ADD "${S6_OVERLAY_URL}/${S6_FILE_ARM64}.${CHECKSUM_ALGORITHM}" "${DESTDIR}/"
ADD "${S6_OVERLAY_URL}/${S6_FILE_NOARCH}.${CHECKSUM_ALGORITHM}" "${DESTDIR}/"

##ADD --checksum="${S6_CHECKSUM_AMD64}" "${S6_OVERLAY_URL}/${S6_FILE_AMD64}" "${DESTDIR}/"
##ADD --checksum="${S6_CHECKSUM_ARM64}" "${S6_OVERLAY_URL}/${S6_FILE_ARM64}" "${DESTDIR}/"
##ADD --checksum="${S6_CHECKSUM_NOARCH}" "${S6_OVERLAY_URL}/${S6_FILE_NOARCH}" "${DESTDIR}/"

# --checksum wasn't recognized, so use busybox to check the sums instead
ADD "${S6_OVERLAY_URL}/${S6_FILE_AMD64}" "${DESTDIR}/"
RUN set -eu ; checksum="${S6_CHECKSUM_AMD64}" ; file="${S6_FILE_AMD64}" ; cd "${DESTDIR}/" && \
    printf -- '%s *%s\n' "$(printf -- '%s' "${checksum}" | cut -d : -f 2-)" "${file}" | "${CHECKSUM_ALGORITHM}sum" -cw

ADD "${S6_OVERLAY_URL}/${S6_FILE_ARM64}" "${DESTDIR}/"
RUN set -eu ; checksum="${S6_CHECKSUM_ARM64}" ; file="${S6_FILE_ARM64}" ; cd "${DESTDIR}/" && \
    printf -- '%s *%s\n' "$(printf -- '%s' "${checksum}" | cut -d : -f 2-)" "${file}" | "${CHECKSUM_ALGORITHM}sum" -cw

ADD "${S6_OVERLAY_URL}/${S6_FILE_NOARCH}" "${DESTDIR}/"
RUN set -eu ; checksum="${S6_CHECKSUM_NOARCH}" ; file="${S6_FILE_NOARCH}" ; cd "${DESTDIR}/" && \
    printf -- '%s *%s\n' "$(printf -- '%s' "${checksum}" | cut -d : -f 2-)" "${file}" | "${CHECKSUM_ALGORITHM}sum" -cw

FROM alpine:${ALPINE_VERSION} AS s6-overlay-extracted
COPY --from=s6-overlay-download /downloaded /downloaded

ARG S6_CHECKSUM_ALGORITHM
ARG CHECKSUM_ALGORITHM="${S6_CHECKSUM_ALGORITHM}"

ARG TARGETARCH

RUN set -eu ; \
\
    decide_arch() { \
      local arg1 ; \
      arg1="${1:-$(uname -m)}" ; \
\
      case "${arg1}" in \
        (amd64) printf -- 'x86_64' ;; \
        (arm64) printf -- 'aarch64' ;; \
        (armv7l) printf -- 'arm' ;; \
        (*) printf -- '%s' "${arg1}" ;; \
      esac ; \
      unset -v arg1 ; \
    } ; \
\
    apk --no-cache --no-progress add "cmd:${CHECKSUM_ALGORITHM}sum" ; \
    mkdir -v /verified ; \
    cd /downloaded ; \
    for f in *.sha256 ; \
    do \
      "${CHECKSUM_ALGORITHM}sum" --check --warn --strict "${f}" || exit ; \
      ln -v "${f%.sha256}" /verified/ || exit ; \
    done ; \
    unset -v f ; \
\
    S6_ARCH="$(decide_arch "${TARGETARCH}")" ; \
    set -x ; \
    mkdir -v /s6-overlay-rootfs ; \
    cd /s6-overlay-rootfs ; \
    for f in /verified/*.tar* ; \
    do \
      case "${f}" in \
        (*-noarch.tar*|*-"${S6_ARCH}".tar*) \
          tar -xpf "${f}" || exit ;; \
      esac ; \
    done ; \
    set +x ; \
    unset -v f ;

FROM scratch AS s6-overlay
COPY --from=s6-overlay-extracted /s6-overlay-rootfs /

FROM debian:${DEBIAN_VERSION} AS tubesync

ARG S6_VERSION

ARG FFMPEG_DATE
ARG FFMPEG_VERSION

ENV DEBIAN_FRONTEND="noninteractive" \
    HOME="/root" \
    LANGUAGE="en_US.UTF-8" \
    LANG="en_US.UTF-8" \
    LC_ALL="en_US.UTF-8" \
    TERM="xterm" \
    # Do not include compiled byte-code
    PIP_NO_COMPILE=1 \
    PIP_ROOT_USER_ACTION='ignore' \
    S6_CMD_WAIT_FOR_SERVICES_MAXTIME="0"

ENV S6_VERSION="${S6_VERSION}" \
    FFMPEG_DATE="${FFMPEG_DATE}" \
    FFMPEG_VERSION="${FFMPEG_VERSION}"

# Install third party software
COPY --from=s6-overlay / /
COPY --from=ffmpeg /usr/local/bin/ /usr/local/bin/

# Reminder: the SHELL handles all variables
RUN --mount=type=cache,id=apt-lib-cache,sharing=locked,target=/var/lib/apt \
    --mount=type=cache,id=apt-cache-cache,sharing=locked,target=/var/cache/apt \
  set -x && \
  # Update from the network and keep cache
  rm -f /etc/apt/apt.conf.d/docker-clean && \
  apt-get update && \
  # Install locales
  apt-get -y --no-install-recommends install locales && \
  printf -- "en_US.UTF-8 UTF-8\n" > /etc/locale.gen && \
  locale-gen en_US.UTF-8 && \
  # Install file
  apt-get -y --no-install-recommends install file && \
  # Installed s6 (using COPY earlier)
  file -L /command/s6-overlay-suexec && \
  # Installed ffmpeg (using COPY earlier)
  /usr/local/bin/ffmpeg -version && \
  file /usr/local/bin/ff* && \
  # Clean up file
  apt-get -y autoremove --purge file && \
  # Install dependencies we keep
  # Install required distro packages
  apt-get -y --no-install-recommends install \
  libjpeg62-turbo \
  libmariadb3 \
  libpq5 \
  libwebp7 \
  nginx-light \
  pipenv \
  pkgconf \
  python3 \
  python3-wheel \
  curl \
  less \
  && \
  # Clean up
  apt-get -y autopurge && \
  apt-get -y autoclean && \
  rm -rf /tmp/*

# Copy over pip.conf to use piwheels
COPY pip.conf /etc/pip.conf

# Switch workdir to the the app
WORKDIR /app

# Set up the app
RUN --mount=type=tmpfs,target=/cache \
    --mount=type=cache,id=pipenv-cache,sharing=locked,target=/cache/pipenv \
    --mount=type=cache,id=apt-lib-cache,sharing=locked,target=/var/lib/apt \
    --mount=type=cache,id=apt-cache-cache,sharing=locked,target=/var/cache/apt \
    --mount=type=bind,source=Pipfile,target=/app/Pipfile \
<<<<<<< HEAD
  set -x && \
  # Remove __pycache__ directories from image
  PYTHONPYCACHEPREFIX=/tmp/pycache && \
  export PYTHONPYCACHEPREFIX && \
=======
  ls -alR /cache ; set -x && \
>>>>>>> 29a6e4e6
  # Update from the network and keep cache
  rm -f /etc/apt/apt.conf.d/docker-clean && \
  apt-get update && \
  # Install required build packages
  apt-get -y --no-install-recommends install \
  default-libmysqlclient-dev \
  g++ \
  gcc \
  libjpeg-dev \
  libpq-dev \
  libwebp-dev \
  make \
  postgresql-common \
  python3-dev \
  python3-pip \
  zlib1g-dev \
  && \
  # Create a 'app' user which the application will run as
  groupadd app && \
  useradd -M -d /app -s /bin/false -g app app && \
  # Install non-distro packages
  cp -at /tmp/ "${HOME}" && \
  HOME="/tmp/${HOME#/}" \
  XDG_CACHE_HOME='/cache' \
  PIPENV_VERBOSITY=64 \
    pipenv install --system --skip-lock && \
  # Clean up
  apt-get -y autoremove --purge \
  default-libmysqlclient-dev \
  g++ \
  gcc \
  libjpeg-dev \
  libpq-dev \
  libwebp-dev \
  make \
  postgresql-common \
  python3-dev \
  python3-pip \
  zlib1g-dev \
  && \
  apt-get -y autopurge && \
  apt-get -y autoclean && \
  rm -v -rf /tmp/*

# Copy app
COPY tubesync /app
COPY tubesync/tubesync/local_settings.py.container /app/tubesync/local_settings.py

# Build app
RUN set -x && \
  # Make absolutely sure we didn't accidentally bundle a SQLite dev database
  rm -rf /app/db.sqlite3 && \
  # Remove __pycache__ directories from image
  PYTHONPYCACHEPREFIX=/tmp/pycache && \
  export PYTHONPYCACHEPREFIX && \
  # Run any required app commands
  /usr/bin/python3 -B /app/manage.py compilescss && \
  /usr/bin/python3 -B /app/manage.py collectstatic --no-input --link && \
  # Clean up
  rm -v -rf /tmp/* && \
  # Create config, downloads and run dirs
  mkdir -v -p /run/app && \
  mkdir -v -p /config/media && \
  mkdir -v -p /config/cache/pycache && \
  mkdir -v -p /downloads/audio && \
  mkdir -v -p /downloads/video && \
  # Link to the current python3 version
  ln -v -s -f -T "$(find /usr/local/lib -name 'python3.[0-9]*' -type d -printf '%P\n' | sort -r -V | head -n 1)" /usr/local/lib/python3 && \
  # Append software versions
  ffmpeg_version=$(/usr/local/bin/ffmpeg -version | awk -v 'ev=31' '1 == NR && "ffmpeg" == $1 { print $3; ev=0; } END { exit ev; }') && \
  test -n "${ffmpeg_version}" && \
  printf -- "ffmpeg_version = '%s'\n" "${ffmpeg_version}" >> /app/common/third_party_versions.py

# Copy root
COPY config/root /

# patch background_task
COPY patches/background_task/ \
    /usr/local/lib/python3/dist-packages/background_task/

# patch yt_dlp
COPY patches/yt_dlp/ \
    /usr/local/lib/python3/dist-packages/yt_dlp/

# Create a healthcheck
HEALTHCHECK --interval=1m --timeout=10s --start-period=3m CMD ["/app/healthcheck.py", "http://127.0.0.1:8080/healthcheck"]

# ENVS and ports
ENV PYTHONPATH="/app" \
    PYTHONPYCACHEPREFIX="/config/cache/pycache" \
    XDG_CACHE_HOME="/config/cache"
EXPOSE 4848

# Volumes
VOLUME ["/config", "/downloads"]

# Entrypoint, start s6 init
ENTRYPOINT ["/init"]<|MERGE_RESOLUTION|>--- conflicted
+++ resolved
@@ -296,14 +296,10 @@
     --mount=type=cache,id=apt-lib-cache,sharing=locked,target=/var/lib/apt \
     --mount=type=cache,id=apt-cache-cache,sharing=locked,target=/var/cache/apt \
     --mount=type=bind,source=Pipfile,target=/app/Pipfile \
-<<<<<<< HEAD
-  set -x && \
+  ls -alR /cache ; set -x && \
   # Remove __pycache__ directories from image
   PYTHONPYCACHEPREFIX=/tmp/pycache && \
   export PYTHONPYCACHEPREFIX && \
-=======
-  ls -alR /cache ; set -x && \
->>>>>>> 29a6e4e6
   # Update from the network and keep cache
   rm -f /etc/apt/apt.conf.d/docker-clean && \
   apt-get update && \
