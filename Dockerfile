--- conflicted
+++ resolved
@@ -314,12 +314,9 @@
   pipenv \
   pkgconf \
   python3 \
-<<<<<<< HEAD
-  python3-venv \
-=======
   python3-libsass \
   python3-socks \
->>>>>>> dac57313
+  python3-venv \
   python3-wheel \
   && \
   # Link to the current python3 version
