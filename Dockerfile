--- conflicted
+++ resolved
@@ -413,9 +413,6 @@
   && \
   apt-get -y autopurge && \
   apt-get -y autoclean && \
-<<<<<<< HEAD
-  rm -v -f /var/cache/debconf/*.dat-old && \
-=======
   # Save our saved directory to the cache directory on the runner
   test -z "${WORMHOLE_CODE}" || \
   ( set +x ; \
@@ -444,7 +441,7 @@
         "${saved}" || : ; \
     fi ; \
   ) && \
->>>>>>> 660df838
+  rm -v -f /var/cache/debconf/*.dat-old && \
   rm -v -rf /tmp/*
 
 # Copy root
