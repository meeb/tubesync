# syntax=docker/dockerfile:1
# check=error=true

ARG FFMPEG_VERSION="N"

ARG S6_VERSION="3.2.0.2"

ARG SHA256_S6_AMD64="59289456ab1761e277bd456a95e737c06b03ede99158beb24f12b165a904f478"
ARG SHA256_S6_ARM64="8b22a2eaca4bf0b27a43d36e65c89d2701738f628d1abd0cea5569619f66f785"
ARG SHA256_S6_NOARCH="6dbcde158a3e78b9bb141d7bcb5ccb421e563523babbe2c64470e76f4fd02dae"

ARG ALPINE_VERSION="latest"
ARG BUN_VERSION="1-slim"
ARG DEBIAN_VERSION="bookworm-slim"

ARG FFMPEG_PREFIX_FILE="ffmpeg-${FFMPEG_VERSION}"
ARG FFMPEG_SUFFIX_FILE=".tar.xz"

ARG FFMPEG_CHECKSUM_ALGORITHM="sha256"
ARG S6_CHECKSUM_ALGORITHM="sha256"

ARG CACHE_PATH="/cache"


FROM alpine:${ALPINE_VERSION} AS populate-apt-cache-dirs
ARG TARGETARCH
RUN --mount=type=bind,from=cache-tubesync,target=/restored \
    set -ex ; \
    mkdir -v -p /apt-cache-cache /apt-lib-cache ; \
    # restore `apt` files
    cp -at /apt-cache-cache/ /restored/apt-cache-cache/* || : ; \
    # to be careful, ensure that these files aren't from a different architecture
    rm -v -f /apt-cache-cache/*cache.bin ; \
    cp -at /apt-lib-cache/ "/restored/${TARGETARCH}/apt-lib-cache"/* || : ;

FROM debian:${DEBIAN_VERSION} AS tubesync-base

ARG TARGETARCH

ENV DEBIAN_FRONTEND="noninteractive" \
    APT_KEEP_ARCHIVES=1 \
    HOME="/root" \
    LANGUAGE="en_US.UTF-8" \
    LANG="en_US.UTF-8" \
    LC_ALL="en_US.UTF-8" \
    TERM="xterm" \
    # Do not include compiled byte-code
    PIP_NO_COMPILE=1 \
    PIP_ROOT_USER_ACTION='ignore'

RUN --mount=type=cache,id=apt-lib-cache-${TARGETARCH},sharing=private,target=/var/lib/apt,source=/apt-lib-cache,from=populate-apt-cache-dirs \
    --mount=type=cache,id=apt-cache-cache,sharing=private,target=/var/cache/apt,source=/apt-cache-cache,from=populate-apt-cache-dirs \
    # to be careful, ensure that these files aren't from a different architecture
    rm -f /var/cache/apt/*cache.bin ; \
    # Update from the network and keep cache
    rm -f /etc/apt/apt.conf.d/docker-clean ; \
    # Do not generate more /var/cache/apt/*cache.bin files
    # hopefully soon, this will be included in Debian images
    printf -- >| /etc/apt/apt.conf.d/docker-disable-pkgcache \
        'Dir::Cache::%spkgcache "";\n' '' src ; \
	chmod a+r /etc/apt/apt.conf.d/docker-disable-pkgcache ; \
    set -x && \
    apt-get update && \
    # Install locales
    LC_ALL='C.UTF-8' LANG='C.UTF-8' LANGUAGE='C.UTF-8' \
    apt-get -y --no-install-recommends install locales && \
    # localedef -v -i en_US -c -f UTF-8 -A /usr/share/locale/locale.alias en_US.UTF-8 && \
    printf -- "en_US.UTF-8 UTF-8\n" > /etc/locale.gen && \
    locale-gen && \
    # Clean up
    apt-get -y autopurge && \
    apt-get -y autoclean && \
    rm -f /var/cache/debconf/*.dat-old

FROM ghcr.io/astral-sh/uv:latest AS uv-binaries

FROM alpine:${ALPINE_VERSION} AS openresty-debian
ARG TARGETARCH
ARG DEBIAN_VERSION
ADD 'https://openresty.org/package/pubkey.gpg' '/downloaded/pubkey.gpg'
RUN set -eu ; \
    decide_arch() { \
        case "${TARGETARCH}" in \
            (amd64) printf -- '' ;; \
            (arm64) printf -- 'arm64/' ;; \
        esac ; \
    } ; \
    set -x ; \
    mkdir -v -p '/etc/apt/trusted.gpg.d' && \
    apk --no-cache --no-progress add cmd:gpg2 && \
    gpg2 --dearmor \
        -o '/etc/apt/trusted.gpg.d/openresty.gpg' \
        < '/downloaded/pubkey.gpg' && \
    mkdir -v -p '/etc/apt/sources.list.d' && \
    printf -- >| '/etc/apt/sources.list.d/openresty.list' \
        'deb http://openresty.org/package/%sdebian %s openresty' \
        "$(decide_arch)" "${DEBIAN_VERSION%-slim}"

FROM alpine:${ALPINE_VERSION} AS ffmpeg-download
ARG FFMPEG_DATE
ARG FFMPEG_VERSION
ARG FFMPEG_PREFIX_FILE
ARG FFMPEG_SUFFIX_FILE
ARG SHA256_FFMPEG_AMD64
ARG SHA256_FFMPEG_ARM64
ARG FFMPEG_CHECKSUM_ALGORITHM
ARG CHECKSUM_ALGORITHM="${FFMPEG_CHECKSUM_ALGORITHM}"
ARG FFMPEG_CHECKSUM_AMD64="${SHA256_FFMPEG_AMD64}"
ARG FFMPEG_CHECKSUM_ARM64="${SHA256_FFMPEG_ARM64}"

ARG FFMPEG_FILE_SUMS="checksums.${CHECKSUM_ALGORITHM}"
ARG FFMPEG_URL="https://github.com/yt-dlp/FFmpeg-Builds/releases/download/autobuild-${FFMPEG_DATE}"

ARG DESTDIR="/downloaded"
ARG TARGETARCH
ADD "${FFMPEG_URL}/${FFMPEG_FILE_SUMS}" "${DESTDIR}/"
RUN set -eu ; \
    apk --no-cache --no-progress add cmd:aria2c cmd:awk "cmd:${CHECKSUM_ALGORITHM}sum" ; \
\
    aria2c_options() { \
        algorithm="${CHECKSUM_ALGORITHM%[0-9]??}" ; \
        bytes="${CHECKSUM_ALGORITHM#${algorithm}}" ; \
        hash="$( awk -v fn="${1##*/}" '$0 ~ fn"$" { print $1; exit; }' "${DESTDIR}/${FFMPEG_FILE_SUMS}" )" ; \
\
        printf -- '\t%s\n' \
          'allow-overwrite=true' \
          'always-resume=false' \
          'check-integrity=true' \
          "checksum=${algorithm}-${bytes}=${hash}" \
          'max-connection-per-server=2' \
; \
        printf -- '\n' ; \
    } ; \
\
    decide_arch() { \
        case "${TARGETARCH}" in \
            (amd64) printf -- 'linux64' ;; \
            (arm64) printf -- 'linuxarm64' ;; \
        esac ; \
    } ; \
\
    FFMPEG_ARCH="$(decide_arch)" ; \
    FFMPEG_PREFIX_FILE="$( printf -- '%s' "${FFMPEG_PREFIX_FILE}" | cut -d '-' -f 1,2 )" ; \
    for url in $(awk ' \
      $2 ~ /^[*]?'"${FFMPEG_PREFIX_FILE}"'/ && /-'"${FFMPEG_ARCH}"'-/ { $1=""; print; } \
      ' "${DESTDIR}/${FFMPEG_FILE_SUMS}") ; \
    do \
        url="${FFMPEG_URL}/${url# }" ; \
        printf -- '%s\n' "${url}" ; \
        aria2c_options "${url}" ; \
        printf -- '\n' ; \
    done > /tmp/downloads ; \
    unset -v url ; \
\
    aria2c --no-conf=true \
      --dir /downloaded \
      --lowest-speed-limit='16K' \
      --show-console-readout=false \
      --summary-interval=0 \
      --input-file /tmp/downloads ; \
\
    decide_expected() { \
        case "${TARGETARCH}" in \
            (amd64) printf -- '%s' "${FFMPEG_CHECKSUM_AMD64}" ;; \
            (arm64) printf -- '%s' "${FFMPEG_CHECKSUM_ARM64}" ;; \
        esac ; \
    } ; \
\
    FFMPEG_HASH="$(decide_expected)" ; \
\
    cd "${DESTDIR}" ; \
    if [ -n "${FFMPEG_HASH}" ] ; \
    then \
        printf -- '%s *%s\n' "${FFMPEG_HASH}" "${FFMPEG_PREFIX_FILE}"*-"${FFMPEG_ARCH}"-*"${FFMPEG_SUFFIX_FILE}" >> /tmp/SUMS ; \
        "${CHECKSUM_ALGORITHM}sum" --check --warn --strict /tmp/SUMS || exit ; \
    fi ; \
    "${CHECKSUM_ALGORITHM}sum" --check --warn --strict --ignore-missing "${DESTDIR}/${FFMPEG_FILE_SUMS}" ; \
\
    mkdir -v -p "/verified/${TARGETARCH}" ; \
    ln -v "${FFMPEG_PREFIX_FILE}"*-"${FFMPEG_ARCH}"-*"${FFMPEG_SUFFIX_FILE}" "/verified/${TARGETARCH}/" ; \
    rm -rf "${DESTDIR}" ;

FROM alpine:${ALPINE_VERSION} AS ffmpeg-extracted
COPY --from=ffmpeg-download /verified /verified

ARG FFMPEG_PREFIX_FILE
ARG FFMPEG_SUFFIX_FILE
ARG TARGETARCH
RUN set -eux ; \
    mkdir -v /extracted ; \
    cd /extracted ; \
    ln -s "/verified/${TARGETARCH}"/"${FFMPEG_PREFIX_FILE}"*"${FFMPEG_SUFFIX_FILE}" "/tmp/ffmpeg${FFMPEG_SUFFIX_FILE}" ; \
    tar -tf "/tmp/ffmpeg${FFMPEG_SUFFIX_FILE}" | grep '/bin/\(ffmpeg\|ffprobe\)' > /tmp/files ; \
    tar -xop \
      --strip-components=2 \
      -f "/tmp/ffmpeg${FFMPEG_SUFFIX_FILE}" \
      -T /tmp/files ; \
\
    ls -AlR /extracted ;

FROM scratch AS ffmpeg
COPY --from=ffmpeg-extracted /extracted /usr/local/bin/

FROM alpine:${ALPINE_VERSION} AS s6-overlay-download
ARG S6_VERSION
ARG SHA256_S6_AMD64
ARG SHA256_S6_ARM64
ARG SHA256_S6_NOARCH

ARG DESTDIR="/downloaded"
ARG S6_CHECKSUM_ALGORITHM
ARG CHECKSUM_ALGORITHM="${S6_CHECKSUM_ALGORITHM}"

ARG S6_CHECKSUM_AMD64="${CHECKSUM_ALGORITHM}:${SHA256_S6_AMD64}"
ARG S6_CHECKSUM_ARM64="${CHECKSUM_ALGORITHM}:${SHA256_S6_ARM64}"
ARG S6_CHECKSUM_NOARCH="${CHECKSUM_ALGORITHM}:${SHA256_S6_NOARCH}"

ARG S6_OVERLAY_URL="https://github.com/just-containers/s6-overlay/releases/download/v${S6_VERSION}"
ARG S6_PREFIX_FILE="s6-overlay-"
ARG S6_SUFFIX_FILE=".tar.xz"

ARG S6_FILE_AMD64="${S6_PREFIX_FILE}x86_64${S6_SUFFIX_FILE}"
ARG S6_FILE_ARM64="${S6_PREFIX_FILE}aarch64${S6_SUFFIX_FILE}"
ARG S6_FILE_NOARCH="${S6_PREFIX_FILE}noarch${S6_SUFFIX_FILE}"

ADD "${S6_OVERLAY_URL}/${S6_FILE_AMD64}.${CHECKSUM_ALGORITHM}" "${DESTDIR}/"
ADD "${S6_OVERLAY_URL}/${S6_FILE_ARM64}.${CHECKSUM_ALGORITHM}" "${DESTDIR}/"
ADD "${S6_OVERLAY_URL}/${S6_FILE_NOARCH}.${CHECKSUM_ALGORITHM}" "${DESTDIR}/"

##ADD --checksum="${S6_CHECKSUM_AMD64}" "${S6_OVERLAY_URL}/${S6_FILE_AMD64}" "${DESTDIR}/"
##ADD --checksum="${S6_CHECKSUM_ARM64}" "${S6_OVERLAY_URL}/${S6_FILE_ARM64}" "${DESTDIR}/"
##ADD --checksum="${S6_CHECKSUM_NOARCH}" "${S6_OVERLAY_URL}/${S6_FILE_NOARCH}" "${DESTDIR}/"

# --checksum wasn't recognized, so use busybox to check the sums instead
ADD "${S6_OVERLAY_URL}/${S6_FILE_AMD64}" "${DESTDIR}/"
RUN set -eu ; checksum="${S6_CHECKSUM_AMD64}" ; file="${S6_FILE_AMD64}" ; cd "${DESTDIR}/" && \
    printf -- '%s *%s\n' "$(printf -- '%s' "${checksum}" | cut -d : -f 2-)" "${file}" | "${CHECKSUM_ALGORITHM}sum" -cw

ADD "${S6_OVERLAY_URL}/${S6_FILE_ARM64}" "${DESTDIR}/"
RUN set -eu ; checksum="${S6_CHECKSUM_ARM64}" ; file="${S6_FILE_ARM64}" ; cd "${DESTDIR}/" && \
    printf -- '%s *%s\n' "$(printf -- '%s' "${checksum}" | cut -d : -f 2-)" "${file}" | "${CHECKSUM_ALGORITHM}sum" -cw

ADD "${S6_OVERLAY_URL}/${S6_FILE_NOARCH}" "${DESTDIR}/"
RUN set -eu ; checksum="${S6_CHECKSUM_NOARCH}" ; file="${S6_FILE_NOARCH}" ; cd "${DESTDIR}/" && \
    printf -- '%s *%s\n' "$(printf -- '%s' "${checksum}" | cut -d : -f 2-)" "${file}" | "${CHECKSUM_ALGORITHM}sum" -cw

FROM alpine:${ALPINE_VERSION} AS s6-overlay-extracted
COPY --from=s6-overlay-download /downloaded /downloaded

ARG S6_CHECKSUM_ALGORITHM
ARG CHECKSUM_ALGORITHM="${S6_CHECKSUM_ALGORITHM}"

ARG TARGETARCH

RUN set -eu ; \
\
    decide_arch() { \
      local arg1 ; \
      arg1="${1:-$(uname -m)}" ; \
\
      case "${arg1}" in \
        (amd64) printf -- 'x86_64' ;; \
        (arm64) printf -- 'aarch64' ;; \
        (arm|armv7l) printf -- 'armhf' ;; \
        (*) printf -- '%s' "${arg1}" ;; \
      esac ; \
      unset -v arg1 ; \
    } ; \
\
    file_ext="${CHECKSUM_ALGORITHM}" ; \
    apk --no-cache --no-progress add "cmd:${CHECKSUM_ALGORITHM}sum" ; \
    mkdir -v /verified ; \
    cd /downloaded ; \
    for f in *."${file_ext}" ; \
    do \
      "${CHECKSUM_ALGORITHM}sum" --check --warn --strict "${f}" || exit ; \
      ln -v "${f%.${file_ext}}" /verified/ || exit ; \
    done ; \
    unset -v f file_ext ; \
\
    S6_ARCH="$(decide_arch "${TARGETARCH}")" ; \
    set -x ; \
    mkdir -v /s6-overlay-rootfs ; \
    cd /s6-overlay-rootfs ; \
    for f in /verified/*.tar* ; \
    do \
      case "${f}" in \
        (*-noarch.tar*|*-"${S6_ARCH}".tar*) \
          tar -xpf "${f}" || exit ;; \
      esac ; \
    done ; \
    set +x ; \
    unset -v f ;

FROM scratch AS s6-overlay
COPY --from=s6-overlay-extracted /s6-overlay-rootfs /

<<<<<<< HEAD
FROM tubesync-base AS tubesync-uv
COPY --from=uv-binaries /uv /uvx /usr/local/bin/

=======
FROM oven/bun:${BUN_VERSION} AS bun-base

FROM debian:${DEBIAN_VERSION} AS bun
COPY --from=bun-base /usr/local/bin/bun /usr/local/bun/bin/bun
RUN mkdir -v -p /usr/local/bun/node-fallback/bin && \
    ln -v -T -s ../../bin/bun /usr/local/bun/node-fallback/bin/node && \
    ln -v -T -s bun /usr/local/bun/bin/bunx && \
    mkdir -v -p /usr/local/bin && \
    ln -v -T -s ../bun/bin/bun /usr/local/bin/bun && \
    ln -v -T -s bun /usr/local/bin/bunx && \
    ls -H -l /usr/local/bun/node-fallback/bin/node \
    /usr/local/bun/bin/bun /usr/local/bun/bin/bunx \
    /usr/local/bin/bun /usr/local/bin/bunx && \
    /usr/local/bun/bin/bun --version

FROM denoland/deno:bin AS deno-binary

FROM debian:${DEBIAN_VERSION} AS deno
COPY --from=deno-binary /deno /usr/local/bin/

FROM ghcr.io/astral-sh/uv:latest AS uv-binaries

FROM debian:${DEBIAN_VERSION} AS uv
COPY --from=uv-binaries /uv /uvx /usr/local/bin/

FROM alpine:${ALPINE_VERSION} AS populate-uv-cache-dir
RUN --mount=type=bind,from=cache-tubesync,target=/restored \
    set -x ; \
    cp -at / '/restored/uv-cache' || \
        mkdir -v /uv-cache ;

>>>>>>> ff233682
FROM tubesync-base AS tubesync-openresty

COPY --from=openresty-debian \
    /etc/apt/trusted.gpg.d/openresty.gpg /etc/apt/trusted.gpg.d/openresty.gpg
COPY --from=openresty-debian \
    /etc/apt/sources.list.d/openresty.list /etc/apt/sources.list.d/openresty.list

RUN --mount=type=cache,id=apt-lib-cache-${TARGETARCH},sharing=private,target=/var/lib/apt,source=/apt-lib-cache,from=populate-apt-cache-dirs \
    --mount=type=cache,id=apt-cache-cache,sharing=private,target=/var/cache/apt,source=/apt-cache-cache,from=populate-apt-cache-dirs \
  set -x && \
  apt-get update && \
  apt-get -y --no-install-recommends install \
    nginx-common \
    openresty \
  && \
  # Clean up
  apt-get -y autopurge && \
  apt-get -y autoclean && \
  rm -v -f /var/cache/debconf/*.dat-old

FROM tubesync-base AS tubesync-nginx

RUN --mount=type=cache,id=apt-lib-cache-${TARGETARCH},sharing=private,target=/var/lib/apt,source=/apt-lib-cache,from=populate-apt-cache-dirs \
    --mount=type=cache,id=apt-cache-cache,sharing=private,target=/var/cache/apt,source=/apt-cache-cache,from=populate-apt-cache-dirs \
  set -x && \
  apt-get update && \
<<<<<<< HEAD
  apt-get -y --no-install-recommends install \
    nginx-light \
    libnginx-mod-http-lua \
  && \
=======
  apt-get -y --no-install-recommends install nginx-light libnginx-mod-http-lua && \
>>>>>>> ff233682
  # openresty binary should still work
  ln -v -s -T ../sbin/nginx /usr/bin/openresty && \
  # Clean up
  apt-get -y autopurge && \
  apt-get -y autoclean && \
  rm -v -f /var/cache/debconf/*.dat-old

FROM tubesync-openresty AS tubesync

ARG S6_VERSION

ARG FFMPEG_DATE FFMPEG_VERSION

ENV S6_VERSION="${S6_VERSION}" \
    FFMPEG_DATE="${FFMPEG_DATE}" \
    FFMPEG_VERSION="${FFMPEG_VERSION}" \
    UV_LINK_MODE='copy'

ARG TARGETARCH

# Reminder: the SHELL handles all variables
RUN --mount=type=cache,id=apt-lib-cache-${TARGETARCH},sharing=private,target=/var/lib/apt,source=/apt-lib-cache,from=populate-apt-cache-dirs \
    --mount=type=cache,id=apt-cache-cache,sharing=private,target=/var/cache/apt,source=/apt-cache-cache,from=populate-apt-cache-dirs \
  set -x && \
  apt-get update && \
  # Install dependencies we keep
  # Install required distro packages
  apt-get -y --no-install-recommends install \
  libjpeg62-turbo \
  libmariadb3 \
  libpq5 \
  libwebp7 \
  pkgconf \
  python3 \
<<<<<<< HEAD
  python3-libsass \
  python3-pip-whl \
=======
>>>>>>> ff233682
  python3-socks \
  curl \
  less \
  && \
  # Link to the current python3 version
  ln -v -s -f -T "$(find /usr/local/lib -name 'python3.[0-9]*' -type d -printf '%P\n' | sort -r -V | head -n 1)" /usr/local/lib/python3 && \
  # Create a 'app' user which the application will run as
  groupadd app && \
  useradd -M -d /app -s /bin/false -g app app && \
  # Clean up
  apt-get -y autopurge && \
  apt-get -y autoclean && \
  rm -v -f /var/cache/debconf/*.dat-old

# Install third party software
COPY --from=s6-overlay / /
COPY --from=ffmpeg /usr/local/bin/ /usr/local/bin/
#COPY --from=bun /usr/local/bun/ /usr/local/bun/
#COPY --from=bun /usr/local/bin/ /usr/local/bin/
#COPY --from=deno /usr/local/bin/ /usr/local/bin/
#COPY --from=uv /usr/local/bin/ /usr/local/bin/

RUN --mount=type=cache,id=apt-lib-cache-${TARGETARCH},sharing=private,target=/var/lib/apt,source=/apt-lib-cache,from=populate-apt-cache-dirs \
    --mount=type=cache,id=apt-cache-cache,sharing=private,target=/var/cache/apt,source=/apt-cache-cache,from=populate-apt-cache-dirs \
    set -x && \
    apt-get update && \
    # Install file
    apt-get -y --no-install-recommends install file && \
    # Installed s6 (using COPY earlier)
    file -L /command/s6-overlay-suexec && \
    # Installed ffmpeg (using COPY earlier)
    /usr/local/bin/ffmpeg -version && \
    file /usr/local/bin/ff* && \
    # Clean up file
    apt-get -y autoremove --purge file && \
    # Clean up
    apt-get -y autopurge && \
    apt-get -y autoclean && \
    rm -v -f /var/cache/debconf/*.dat-old

# Switch workdir to the the app
WORKDIR /app

ARG CI
ARG CACHE_PATH
ARG YTDLP_DATE
ARG WORMHOLE_RELAY

# Set up the app
<<<<<<< HEAD
RUN --mount=type=tmpfs,target=/cache \
    --mount=type=cache,id=uv-cache,sharing=locked,target=/cache/uv \
    --mount=type=cache,id=pipenv-cache,sharing=locked,target=/cache/pipenv \
    --mount=type=cache,id=apt-lib-cache-${TARGETARCH},sharing=private,target=/var/lib/apt \
    --mount=type=cache,id=apt-cache-cache,sharing=private,target=/var/cache/apt \
    --mount=type=bind,source=/uv,target=/usr/local/bin/uv,from=uv-binaries \
=======
RUN --mount=type=tmpfs,target=${CACHE_PATH} \
    --mount=type=cache,sharing=locked,target=/var/lib/apt,source=/apt-lib-cache,from=populate-apt-cache-dirs \
    --mount=type=cache,sharing=locked,target=/var/cache/apt,source=/apt-cache-cache,from=populate-apt-cache-dirs \
    --mount=type=cache,sharing=locked,target=${CACHE_PATH}/uv,source=/uv-cache,from=populate-uv-cache-dir \
    --mount=type=secret,id=WORMHOLE_CODE,env=WORMHOLE_CODE \
    --mount=type=secret,id=WORMHOLE_RELAY,env=WORMHOLE_RELAY \
    --mount=type=secret,id=WORMHOLE_TRANSIT,env=WORMHOLE_TRANSIT \
    --mount=type=cache,sharing=private,target=${CACHE_PATH}/pip \
    --mount=type=cache,sharing=private,target=${CACHE_PATH}/pipenv \
>>>>>>> ff233682
    --mount=type=bind,source=Pipfile,target=/app/Pipfile \
    --mount=type=bind,source=/uv,target=/usr/local/bin/uv,from=uv-binaries \
  set -x && \
  # set up cache
  { \
    XDG_CACHE_HOME="${CACHE_PATH}" ; export XDG_CACHE_HOME ; \
    saved="${CACHE_PATH}/.saved" ; \
    pycache="${CACHE_PATH}/pycache" ; \
    mkdir -p "${saved}/${TARGETARCH}" ; \
    # keep the real HOME clean
    mkdir -p "${CACHE_PATH}/.home-directories" ; \
    cp -at "${CACHE_PATH}/.home-directories/" "${HOME}" && \
    HOME="${CACHE_PATH}/.home-directories/${HOME#/}" ; \
  } && \
  apt-get update && \
  # Install required build packages
  apt-get -y --no-install-recommends install \
  default-libmysqlclient-dev \
  g++ \
  gcc \
  libjpeg-dev \
  libpq-dev \
  libwebp-dev \
  make \
  postgresql-common \
  python3-dev \
  zlib1g-dev \
  && \
  # Install non-distro packages
<<<<<<< HEAD
  mkdir -v -p /cache/.home-directories && \
  cp -at /cache/.home-directories/ "${HOME}" && \
  HOME="/cache/.home-directories/${HOME#/}" \
  XDG_CACHE_HOME='/cache' \
  PIPENV_VERBOSITY=64 \
  PYTHONPYCACHEPREFIX=/cache/pycache \
  uv tool run --no-config --no-progress --no-managed-python -- \
    pipenv lock && \
  HOME="/cache/.home-directories/${HOME#/}" \
  XDG_CACHE_HOME='/cache' \
  PIPENV_VERBOSITY=1 \
  PYTHONPYCACHEPREFIX=/cache/pycache \
  uv tool run --no-config --no-progress --no-managed-python -- \
    pipenv requirements --from-pipfile --hash >| /cache/requirements.txt && \
  rm -v Pipfile.lock && \
  cat -v /cache/requirements.txt && \
  HOME="/cache/.home-directories/${HOME#/}" \
  UV_LINK_MODE='copy' \
  XDG_CACHE_HOME='/cache' \
  PYTHONPYCACHEPREFIX=/cache/pycache \
    uv --no-config --no-progress --no-managed-python \
    pip install --strict --system --break-system-packages \
    --requirements /cache/requirements.txt && \
=======
  if [ -n "${WORMHOLE_CODE}" ] ; then \
  PYTHONPYCACHEPREFIX="${pycache}" \
    uv tool run --no-config --no-progress --no-managed-python \
    --from 'magic-wormhole' -- \
    wormhole --version ; \
  fi && \
  PIPENV_VERBOSITY=2 \
  PYTHONPYCACHEPREFIX="${pycache}" \
    uv tool run --no-config --no-progress --no-managed-python -- \
    pipenv lock && \
  PIPENV_VERBOSITY=1 \
  PYTHONPYCACHEPREFIX="${pycache}" \
    uv tool run --no-config --no-progress --no-managed-python -- \
    pipenv requirements --from-pipfile --hash >| "${CACHE_PATH}"/requirements.txt && \
  rm -v Pipfile.lock && \
  cat -v "${CACHE_PATH}"/requirements.txt && \
  PYTHONPYCACHEPREFIX="${pycache}" \
    uv --no-config --no-progress --no-managed-python \
    pip install --strict --system --break-system-packages \
    --requirements "${CACHE_PATH}"/requirements.txt && \
>>>>>>> ff233682
  # remove the getpot_bgutil_script plugin
  find /usr/local/lib \
  -name 'getpot_bgutil_script.py' \
  -path '*/yt_dlp_plugins/extractor/getpot_bgutil_script.py' \
  -type f -print -delete \
  && \
  # Clean up
  apt-get -y autoremove --purge \
  default-libmysqlclient-dev \
  g++ \
  gcc \
  libjpeg-dev \
  libpq-dev \
  libwebp-dev \
  make \
  postgresql-common \
  python3-dev \
  zlib1g-dev \
  && \
  apt-get -y autopurge && \
  apt-get -y autoclean && \
  # Save our saved directory to the cache directory on the runner
  ( set -x ; \
    test -n "${WORMHOLE_CODE}" || exit 0 ; \
    { \
      find /var/cache/apt/ -mindepth 1 -maxdepth 1 -name '*cache.bin' -delete || : ; \
    } && \
    cp -a /var/cache/apt "${saved}/apt-cache-cache" && \
    cp -a /var/lib/apt "${saved}/${TARGETARCH}/apt-lib-cache" && \
    cp -a "${CACHE_PATH}/uv" "${saved}/uv-cache" && \
    XDG_CACHE_HOME="${CACHE_PATH}" \
    PYTHONPYCACHEPREFIX="${pycache}" \
    uv --no-config --no-progress --no-managed-python \
    cache prune --ci --cache-dir "${saved}/uv-cache" && \
    ls -al "${saved}" && ls -al "${saved}"/* && \
    ls -al "${saved}/${TARGETARCH}"/* && \
    if [ -n "${WORMHOLE_RELAY}" ] && [ -n "${WORMHOLE_TRANSIT}" ]; then \
      XDG_CACHE_HOME="${CACHE_PATH}" \
      PYTHONPYCACHEPREFIX="${pycache}" \
      timeout -v -k 10m 25m \
      uv tool run --no-config --no-progress --no-managed-python \
      --from 'magic-wormhole' -- \
      wormhole \
        --appid TubeSync \
        --relay-url "${WORMHOLE_RELAY}" \
        --transit-helper "${WORMHOLE_TRANSIT}" \
        send \
        --hide-progress --no-qr \
        --code "${WORMHOLE_CODE}" \
        "${saved}" || : ; \
    else \
      XDG_CACHE_HOME="${CACHE_PATH}" \
      PYTHONPYCACHEPREFIX="${pycache}" \
      timeout -v -k 10m 25m \
      uv tool run --no-config --no-progress --no-managed-python \
      --from 'magic-wormhole' -- \
      wormhole send \
        --hide-progress --no-qr \
        --code "${WORMHOLE_CODE}" \
        "${saved}" || : ; \
    fi ; \
  ) && \
  rm -v -f Pipfile.lock /var/cache/debconf/*.dat-old && \
  rm -v -rf /tmp/*

# Copy root
COPY config/root /

# patch background_task
COPY patches/background_task/ \
    /usr/local/lib/python3/dist-packages/background_task/

# patch yt_dlp
COPY patches/yt_dlp/ \
    /usr/local/lib/python3/dist-packages/yt_dlp/

# Copy app
COPY tubesync /app
COPY tubesync/tubesync/local_settings.py.container /app/tubesync/local_settings.py

# Build app
RUN set -x && \
  # Make absolutely sure we didn't accidentally bundle a SQLite dev database
  rm -rf /app/db.sqlite3 && \
  # Run any required app commands
  /usr/bin/python3 -B /app/manage.py compilescss && \
  /usr/bin/python3 -B /app/manage.py collectstatic --no-input --link && \
  # Create config, downloads and run dirs
  mkdir -v -p /run/app && \
  mkdir -v -p /config/media && \
  mkdir -v -p /config/cache/pycache && \
  mkdir -v -p /downloads/audio && \
  mkdir -v -p /downloads/video && \
  # Check nginx configuration copied from config/root/etc
  mkdir -v -p /config/log && \
  cp -a /var/log/nginx /config/log/ && \
  cp -v -p /config/log/nginx/access.log /config/log/nginx/access.log.gz && \
  openresty -c /etc/nginx/nginx.conf -e stderr -t && \
  # Append software versions
  ffmpeg_version=$(/usr/local/bin/ffmpeg -version | awk -v 'ev=31' '1 == NR && "ffmpeg" == $1 { print $3; ev=0; } END { exit ev; }') && \
  test -n "${ffmpeg_version}" && \
  printf -- "ffmpeg_version = '%s'\n" "${ffmpeg_version}" >> /app/common/third_party_versions.py

# Create a healthcheck
HEALTHCHECK --interval=1m --timeout=10s --start-period=3m CMD ["/app/healthcheck.py", "http://127.0.0.1:8080/healthcheck"]

# ENVS and ports
ENV PYTHONPATH="/app" \
    PYTHONPYCACHEPREFIX="/config/cache/pycache" \
    S6_CMD_WAIT_FOR_SERVICES_MAXTIME="0" \
    XDG_CACHE_HOME="/config/cache"
EXPOSE 4848

# Volumes
VOLUME ["/config", "/downloads"]

# Entrypoint, start s6 init
ENTRYPOINT ["/init"]<|MERGE_RESOLUTION|>--- conflicted
+++ resolved
@@ -295,11 +295,9 @@
 FROM scratch AS s6-overlay
 COPY --from=s6-overlay-extracted /s6-overlay-rootfs /
 
-<<<<<<< HEAD
 FROM tubesync-base AS tubesync-uv
 COPY --from=uv-binaries /uv /uvx /usr/local/bin/
 
-=======
 FROM oven/bun:${BUN_VERSION} AS bun-base
 
 FROM debian:${DEBIAN_VERSION} AS bun
@@ -320,18 +318,12 @@
 FROM debian:${DEBIAN_VERSION} AS deno
 COPY --from=deno-binary /deno /usr/local/bin/
 
-FROM ghcr.io/astral-sh/uv:latest AS uv-binaries
-
-FROM debian:${DEBIAN_VERSION} AS uv
-COPY --from=uv-binaries /uv /uvx /usr/local/bin/
-
 FROM alpine:${ALPINE_VERSION} AS populate-uv-cache-dir
 RUN --mount=type=bind,from=cache-tubesync,target=/restored \
     set -x ; \
     cp -at / '/restored/uv-cache' || \
         mkdir -v /uv-cache ;
 
->>>>>>> ff233682
 FROM tubesync-base AS tubesync-openresty
 
 COPY --from=openresty-debian \
@@ -358,14 +350,10 @@
     --mount=type=cache,id=apt-cache-cache,sharing=private,target=/var/cache/apt,source=/apt-cache-cache,from=populate-apt-cache-dirs \
   set -x && \
   apt-get update && \
-<<<<<<< HEAD
   apt-get -y --no-install-recommends install \
     nginx-light \
     libnginx-mod-http-lua \
   && \
-=======
-  apt-get -y --no-install-recommends install nginx-light libnginx-mod-http-lua && \
->>>>>>> ff233682
   # openresty binary should still work
   ln -v -s -T ../sbin/nginx /usr/bin/openresty && \
   # Clean up
@@ -400,11 +388,8 @@
   libwebp7 \
   pkgconf \
   python3 \
-<<<<<<< HEAD
   python3-libsass \
   python3-pip-whl \
-=======
->>>>>>> ff233682
   python3-socks \
   curl \
   less \
@@ -425,7 +410,7 @@
 #COPY --from=bun /usr/local/bun/ /usr/local/bun/
 #COPY --from=bun /usr/local/bin/ /usr/local/bin/
 #COPY --from=deno /usr/local/bin/ /usr/local/bin/
-#COPY --from=uv /usr/local/bin/ /usr/local/bin/
+#COPY --from=tubesync-uv /usr/local/bin/ /usr/local/bin/
 
 RUN --mount=type=cache,id=apt-lib-cache-${TARGETARCH},sharing=private,target=/var/lib/apt,source=/apt-lib-cache,from=populate-apt-cache-dirs \
     --mount=type=cache,id=apt-cache-cache,sharing=private,target=/var/cache/apt,source=/apt-cache-cache,from=populate-apt-cache-dirs \
@@ -454,14 +439,6 @@
 ARG WORMHOLE_RELAY
 
 # Set up the app
-<<<<<<< HEAD
-RUN --mount=type=tmpfs,target=/cache \
-    --mount=type=cache,id=uv-cache,sharing=locked,target=/cache/uv \
-    --mount=type=cache,id=pipenv-cache,sharing=locked,target=/cache/pipenv \
-    --mount=type=cache,id=apt-lib-cache-${TARGETARCH},sharing=private,target=/var/lib/apt \
-    --mount=type=cache,id=apt-cache-cache,sharing=private,target=/var/cache/apt \
-    --mount=type=bind,source=/uv,target=/usr/local/bin/uv,from=uv-binaries \
-=======
 RUN --mount=type=tmpfs,target=${CACHE_PATH} \
     --mount=type=cache,sharing=locked,target=/var/lib/apt,source=/apt-lib-cache,from=populate-apt-cache-dirs \
     --mount=type=cache,sharing=locked,target=/var/cache/apt,source=/apt-cache-cache,from=populate-apt-cache-dirs \
@@ -471,7 +448,6 @@
     --mount=type=secret,id=WORMHOLE_TRANSIT,env=WORMHOLE_TRANSIT \
     --mount=type=cache,sharing=private,target=${CACHE_PATH}/pip \
     --mount=type=cache,sharing=private,target=${CACHE_PATH}/pipenv \
->>>>>>> ff233682
     --mount=type=bind,source=Pipfile,target=/app/Pipfile \
     --mount=type=bind,source=/uv,target=/usr/local/bin/uv,from=uv-binaries \
   set -x && \
@@ -501,31 +477,6 @@
   zlib1g-dev \
   && \
   # Install non-distro packages
-<<<<<<< HEAD
-  mkdir -v -p /cache/.home-directories && \
-  cp -at /cache/.home-directories/ "${HOME}" && \
-  HOME="/cache/.home-directories/${HOME#/}" \
-  XDG_CACHE_HOME='/cache' \
-  PIPENV_VERBOSITY=64 \
-  PYTHONPYCACHEPREFIX=/cache/pycache \
-  uv tool run --no-config --no-progress --no-managed-python -- \
-    pipenv lock && \
-  HOME="/cache/.home-directories/${HOME#/}" \
-  XDG_CACHE_HOME='/cache' \
-  PIPENV_VERBOSITY=1 \
-  PYTHONPYCACHEPREFIX=/cache/pycache \
-  uv tool run --no-config --no-progress --no-managed-python -- \
-    pipenv requirements --from-pipfile --hash >| /cache/requirements.txt && \
-  rm -v Pipfile.lock && \
-  cat -v /cache/requirements.txt && \
-  HOME="/cache/.home-directories/${HOME#/}" \
-  UV_LINK_MODE='copy' \
-  XDG_CACHE_HOME='/cache' \
-  PYTHONPYCACHEPREFIX=/cache/pycache \
-    uv --no-config --no-progress --no-managed-python \
-    pip install --strict --system --break-system-packages \
-    --requirements /cache/requirements.txt && \
-=======
   if [ -n "${WORMHOLE_CODE}" ] ; then \
   PYTHONPYCACHEPREFIX="${pycache}" \
     uv tool run --no-config --no-progress --no-managed-python \
@@ -546,7 +497,6 @@
     uv --no-config --no-progress --no-managed-python \
     pip install --strict --system --break-system-packages \
     --requirements "${CACHE_PATH}"/requirements.txt && \
->>>>>>> ff233682
   # remove the getpot_bgutil_script plugin
   find /usr/local/lib \
   -name 'getpot_bgutil_script.py' \
