--- conflicted
+++ resolved
@@ -281,7 +281,6 @@
 FROM scratch AS s6-overlay
 COPY --from=s6-overlay-extracted /s6-overlay-rootfs /
 
-<<<<<<< HEAD
 FROM tubesync-base AS tubesync-openresty
 
 COPY --from=openresty-debian \
@@ -313,8 +312,6 @@
   apt-get -y autoclean && \
   rm -v -f /var/cache/debconf/*.dat-old
 
-FROM tubesync-openresty AS tubesync
-=======
 FROM alpine:${ALPINE_VERSION} AS populate-apt-cache-dirs
 ARG TARGETARCH
 RUN --mount=type=bind,from=cache-tubesync,target=/restored \
@@ -339,8 +336,7 @@
     cp -at / "/restored/${TARGETARCH}/wormhole" || \
         mkdir -v /wormhole ;
 
-FROM tubesync-base AS tubesync
->>>>>>> 951e3b3b
+FROM tubesync-openresty AS tubesync
 
 ARG S6_VERSION
 
@@ -538,14 +534,10 @@
   mkdir -v -p /downloads/audio && \
   mkdir -v -p /downloads/video && \
   # Check nginx configuration copied from config/root/etc
-<<<<<<< HEAD
-  openresty -c /etc/nginx/nginx.conf -e stderr -t && \
-=======
   mkdir -v -p /config/log && \
   cp -a /var/log/nginx /config/log/ && \
   cp -v -p /config/log/nginx/access.log /config/log/nginx/access.log.gz && \
-  nginx -t && \
->>>>>>> 951e3b3b
+  openresty -c /etc/nginx/nginx.conf -e stderr -t && \
   # Append software versions
   ffmpeg_version=$(/usr/local/bin/ffmpeg -version | awk -v 'ev=31' '1 == NR && "ffmpeg" == $1 { print $3; ev=0; } END { exit ev; }') && \
   test -n "${ffmpeg_version}" && \
