--- conflicted
+++ resolved
@@ -733,7 +733,6 @@
     for mn, media_uuid in enumerate(mqs.values_list('uuid', flat=True), start=1):
         if media_uuid not in saved_later:
             update_task_status(task, tvn_format.format(mn))
-<<<<<<< HEAD
             try:
                 media = Media.objects.get(pk=str(media_uuid))
             except Media.DoesNotExist as e:
@@ -741,10 +740,7 @@
                 pass
             else:
                 with atomic():
-                    media.save()
-=======
-            save_model(media)
->>>>>>> dfef5656
+                    save_model(media)
     # Reset task.verbose_name to the saved value
     update_task_status(task, None)
 
