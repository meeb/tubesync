--- conflicted
+++ resolved
@@ -233,7 +233,6 @@
         )
 
 
-<<<<<<< HEAD
 def wait_for_errors(model, /, *, task_name=None):
     if task_name is None:
         task_name=tuple((
@@ -250,30 +249,17 @@
     window = timezone.timedelta(hours=3) + timezone.now()
     tqs = Task.objects.filter(
         task_name__in=task_name,
-=======
-def wait_for_errors(media, /, tn='sync.tasks.download_media_metadata'):
-    window = timezone.timedelta(hours=3) + timezone.now()
-    tqs = Task.objects.filter(
-        task_name=tn,
->>>>>>> a3a44e87
         attempts__gt=0,
         locked_at__isnull=True,
         run_at__lte=window,
         last_error__contains='HTTPError 429: Too Many Requests',
     )
-<<<<<<< HEAD
     for task in tasks:
         update_task_status(task, 'paused (429)')
     log.info(f'waiting for errors: 429 ({tqs.count()}): {model}')
     time.sleep(10 * tqs.count())
     for task in tasks:
         update_task_status(task, None)
-=======
-    task = get_first_task(tn, instance=media)
-    update_task_status(task, 'paused (429)')
-    time.sleep(10 * tqs.count())
-    update_task_status(task, None)
->>>>>>> a3a44e87
 
 
 def cleanup_old_media():
@@ -513,11 +499,7 @@
         log.info(f'Task for ID: {media_id} / {media} skipped, due to task being manually skipped.')
         return
     source = media.source
-<<<<<<< HEAD
     wait_for_errors(media, task_name='sync.tasks.download_media_metadata')
-=======
-    wait_for_errors(media)
->>>>>>> a3a44e87
     try:
         metadata = media.index_metadata()
     except YouTubeError as e:
