--- conflicted
+++ resolved
@@ -34,13 +34,8 @@
                             remove_enclosed, seconds_to_timestr, )
 from .choices import Val, TaskQueue
 from .models import Source, Media, MediaServer
-<<<<<<< HEAD
 from .utils import (get_remote_image, resize_image_to_height,
-                    filter_response, seconds_to_timestr, )
-=======
-from .utils import ( get_remote_image, resize_image_to_height,
-                    write_text_file, filter_response, )
->>>>>>> 739bb7d9
+                    filter_response, )
 from .youtube import YouTubeError
 
 db_vendor = db.connection.vendor
