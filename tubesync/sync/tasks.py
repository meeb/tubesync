--- conflicted
+++ resolved
@@ -282,23 +282,12 @@
                         priority=20,
                         verbose_name=verbose_name.format(media.pk),
                     )
-<<<<<<< HEAD
     if task:
         task.verbose_name = verbose_name
         with atomic():
             task.save(update_fields={'verbose_name'})
-    # Tack on a cleanup of old completed tasks
-    cleanup_completed_tasks()
-    with atomic(durable=True):
-        # Tack on a cleanup of old media
-        cleanup_old_media()
-        if source.delete_removed_media:
-            log.info(f'Cleaning up media no longer in source: {source}')
-            cleanup_removed_media(source, videos)
-=======
-        # Cleanup of media no longer available from the source
-        cleanup_removed_media(source, videos)
->>>>>>> 3d6a217f
+    # Cleanup of media no longer available from the source
+    cleanup_removed_media(source, videos)
 
 
 @background(schedule=0)
