'''
    Start, stop and manage scheduled tasks. These are generally triggered by Django
    signals (see signals.py).
'''


import os
import json
import math
import uuid
from io import BytesIO
from hashlib import sha1
from datetime import datetime, timedelta
from shutil import copyfile
from PIL import Image
from django.conf import settings
from django.core.files.base import ContentFile
from django.core.files.uploadedfile import SimpleUploadedFile
from django.utils import timezone
from django.db.transaction import atomic
from django.db.utils import IntegrityError
from django.utils.translation import gettext_lazy as _
from background_task import background
from background_task.models import Task, CompletedTask
from common.logger import log
from common.errors import NoMediaException, NoMetadataException, DownloadFailedException
from common.utils import json_serial
from .models import Source, Media, MediaServer
from .utils import (get_remote_image, resize_image_to_height, delete_file,
                    write_text_file, filter_response)
from .youtube import YouTubeError


def get_hash(task_name, pk):
    '''
        Create a background_task compatible hash for a Task or CompletedTask.
    '''
    task_params = json.dumps(((str(pk),), {}), sort_keys=True)
    return sha1(f'{task_name}{task_params}'.encode('utf-8')).hexdigest()


def map_task_to_instance(task):
    '''
        Reverse-maps a scheduled backgrond task to an instance. Requires the task name
        to be a known task function and the first argument to be a UUID. This is used
        because UUID's are incompatible with background_task's "creator" feature.
    '''
    TASK_MAP = {
        'sync.tasks.index_source_task': Source,
        'sync.tasks.check_source_directory_exists': Source,
        'sync.tasks.download_media_thumbnail': Media,
        'sync.tasks.download_media': Media,
        'sync.tasks.download_media_metadata': Media,
        'sync.tasks.save_all_media_for_source': Source,
        'sync.tasks.rename_media': Media,
        'sync.tasks.rename_all_media_for_source': Source,
        'sync.tasks.wait_for_media_premiere': Media,
        'sync.tasks.delete_all_media_for_source': Source,
    }
    MODEL_URL_MAP = {
        Source: 'sync:source',
        Media: 'sync:media-item',
    }
    # Unpack
    task_func, task_args_str = task.task_name, task.task_params
    model = TASK_MAP.get(task_func, None)
    if not model:
        return None, None
    url = MODEL_URL_MAP.get(model, None)
    if not url:
        return None, None
    try:
        task_args = json.loads(task_args_str)
    except (TypeError, ValueError, AttributeError):
        return None, None
    if len(task_args) != 2:
        return None, None
    args, kwargs = task_args
    if len(args) == 0:
        return None, None
    instance_uuid_str = args[0]
    try:
        instance_uuid = uuid.UUID(instance_uuid_str)
    except (TypeError, ValueError, AttributeError):
        return None, None
    try:
        instance = model.objects.get(pk=instance_uuid)
        return instance, url
    except model.DoesNotExist:
        return None, None


def get_error_message(task):
    '''
        Extract an error message from a failed task. This is the last line of the
        last_error field with the method name removed.
    '''
    if not task.has_error():
        return ''
    stacktrace_lines = task.last_error.strip().split('\n')
    if len(stacktrace_lines) == 0:
        return ''
    error_message = stacktrace_lines[-1].strip()
    if ':' not in error_message:
        return ''
    return error_message.split(':', 1)[1].strip()


def get_source_completed_tasks(source_id, only_errors=False):
    '''
        Returns a queryset of CompletedTask objects for a source by source ID.
    '''
    q = {'queue': source_id}
    if only_errors:
        q['failed_at__isnull'] = False
    return CompletedTask.objects.filter(**q).order_by('-failed_at')

def get_tasks(task_name, id=None, /, instance=None):
    assert not (id is None and instance is None)
    arg = str(id or instance.pk)
    return Task.objects.get_task(str(task_name), args=(arg,),)

def get_first_task(task_name, id=None, /, *, instance=None):
    tqs = get_tasks(task_name, id, instance).order_by('run_at')
    return tqs[0] if tqs.count() else False

def get_media_download_task(media_id):
    return get_first_task('sync.tasks.download_media', media_id)

def get_media_metadata_task(media_id):
    return get_first_task('sync.tasks.download_media_metadata', media_id)

def get_media_premiere_task(media_id):
    return get_first_task('sync.tasks.wait_for_media_premiere', media_id)

def get_source_check_task(source_id):
    return get_first_task('sync.tasks.save_all_media_for_source', source_id)

def get_source_index_task(source_id):
    return get_first_task('sync.tasks.index_source_task', source_id)

def delete_task_by_source(task_name, source_id):
    now = timezone.now()
    unlocked = Task.objects.unlocked(now)
    return unlocked.filter(task_name=task_name, queue=str(source_id)).delete()


def delete_task_by_media(task_name, args):
    max_run_time = getattr(settings, 'MAX_RUN_TIME', 3600)
    now = timezone.now()
    expires_at = now - timedelta(seconds=max_run_time)
    task_qs = Task.objects.get_task(task_name, args=args)
    unlocked = task_qs.filter(locked_by=None) | task_qs.filter(locked_at__lt=expires_at)
    return unlocked.delete()


def cleanup_completed_tasks():
    days_to_keep = getattr(settings, 'COMPLETED_TASKS_DAYS_TO_KEEP', 30)
    delta = timezone.now() - timedelta(days=days_to_keep)
    log.info(f'Deleting completed tasks older than {days_to_keep} days '
             f'(run_at before {delta})')
    CompletedTask.objects.filter(run_at__lt=delta).delete()


def schedule_media_servers_update():
    with atomic():
        # Schedule a task to update media servers
        log.info(f'Scheduling media server updates')
        verbose_name = _('Request media server rescan for "{}"')
        for mediaserver in MediaServer.objects.all():
            rescan_media_server(
                str(mediaserver.pk),
                priority=30,
                verbose_name=verbose_name.format(mediaserver),
                remove_existing_tasks=True,
            )


def cleanup_old_media():
    with atomic():
        for source in Source.objects.filter(delete_old_media=True, days_to_keep__gt=0):
            delta = timezone.now() - timedelta(days=source.days_to_keep)
            for media in source.media_source.filter(downloaded=True, download_date__lt=delta):
                log.info(f'Deleting expired media: {source} / {media} '
                         f'(now older than {source.days_to_keep} days / '
                         f'download_date before {delta})')
                with atomic():
                    # .delete() also triggers a pre_delete/post_delete signals that remove files
                    media.delete()
    schedule_media_servers_update()


def cleanup_removed_media(source, videos):
    if not source.delete_removed_media:
        return
    log.info(f'Cleaning up media no longer in source: {source}')
    media_objects = Media.objects.filter(source=source)
    for media in media_objects:
        matching_source_item = [video['id'] for video in videos if video['id'] == media.key]
        if not matching_source_item:
            log.info(f'{media.name} is no longer in source, removing')
            with atomic():
                media.delete()
    schedule_media_servers_update()


@background(schedule=300, remove_existing_tasks=True)
def index_source_task(source_id):
    '''
        Indexes media available from a Source object.
    '''
    cleanup_completed_tasks()
    # deleting expired media should happen any time an index task is requested
    cleanup_old_media()
    try:
        source = Source.objects.get(pk=source_id)
    except Source.DoesNotExist:
        # Task triggered but the Source has been deleted, delete the task
        return
    # An inactive Source would return an empty list for videos anyway
    if not source.is_active:
        return
    # Reset any errors
    source.has_failed = False
    source.save()
    # Index the source
    videos = source.index_media()
    if not videos:
        raise NoMediaException(f'Source "{source}" (ID: {source_id}) returned no '
                               f'media to index, is the source key valid? Check the '
                               f'source configuration is correct and that the source '
                               f'is reachable')
    # Got some media, update the last crawl timestamp
    source.last_crawl = timezone.now()
    source.save()
    num_videos = len(videos)
    log.info(f'Found {num_videos} media items for source: {source}')
    fields = lambda f, m: m.get_metadata_field(f)
    task = get_source_index_task(source_id)
    if task:
        verbose_name = task.verbose_name
        tvn_format = '[{}' + f'/{num_videos}] {verbose_name}'
    for vn, video in enumerate(videos, start=1):
        # Create or update each video as a Media object
        key = video.get(source.key_field, None)
        if not key:
            # Video has no unique key (ID), it can't be indexed
            continue
        try:
            media = Media.objects.get(key=key, source=source)
        except Media.DoesNotExist:
            media = Media(key=key)
        media.source = source
        media.duration = float(video.get(fields('duration', media), None) or 0) or None
        media.title = str(video.get(fields('title', media), ''))[:200]
        timestamp = video.get(fields('timestamp', media), None)
        published_dt = media.metadata_published(timestamp)
        if published_dt is not None:
            media.published = published_dt
        if task:
            task.verbose_name = tvn_format.format(vn)
            with atomic():
                task.save(update_fields={'verbose_name'})
        try:
            media.save()
        except IntegrityError as e:
            log.error(f'Index media failed: {source} / {media} with "{e}"')
        else:
            log.debug(f'Indexed media: {source} / {media}')
            # log the new media instances
            new_media_instance = (
                media.created and
                source.last_crawl and
                media.created >= source.last_crawl
            )
            if new_media_instance:
                log.info(f'Indexed new media: {source} / {media}')
                log.info(f'Scheduling task to download metadata for: {media.url}')
                verbose_name = _('Downloading metadata for "{}"')
                download_media_metadata(
                    str(media.pk),
                    priority=20,
                    verbose_name=verbose_name.format(media.pk),
                )
<<<<<<< HEAD
                if new_media_instance:
                    log.info(f'Indexed new media: {source} / {media}')
                    log.info(f'Scheduling task to download metadata for: {media.url}')
                    verbose_name = _('Downloading metadata for "{}"')
                    download_media_metadata(
                        str(media.pk),
                        priority=20,
                        verbose_name=verbose_name.format(media.pk),
                    )
        # Cleanup of media no longer available from the source
        cleanup_removed_media(source, videos)
=======
    if task:
        task.verbose_name = verbose_name
        with atomic():
            task.save(update_fields={'verbose_name'})
    # Tack on a cleanup of old completed tasks
    cleanup_completed_tasks()
    with atomic(durable=True):
        # Tack on a cleanup of old media
        cleanup_old_media()
        if source.delete_removed_media:
            log.info(f'Cleaning up media no longer in source: {source}')
            cleanup_removed_media(source, videos)
>>>>>>> 02b87a86


@background(schedule=0)
def check_source_directory_exists(source_id):
    '''
        Checks the output directory for a source exists and is writable, if it does
        not attempt to create it. This is a task so if there are permission errors
        they are logged as failed tasks.
    '''
    try:
        source = Source.objects.get(pk=source_id)
    except Source.DoesNotExist:
        # Task triggered but the Source has been deleted, delete the task
        return
    # Check the source output directory exists
    if not source.directory_exists():
        # Try and create it
        log.info(f'Creating directory: {source.directory_path}')
        source.make_directory()


@background(schedule=0)
def download_source_images(source_id):
    '''
        Downloads an image and save it as a local thumbnail attached to a
        Source instance.
    '''
    try:
        source = Source.objects.get(pk=source_id)
    except Source.DoesNotExist:
        # Task triggered but the source no longer exists, do nothing
        log.error(f'Task download_source_images(pk={source_id}) called but no '
                  f'source exists with ID: {source_id}')
        return
    avatar, banner = source.get_image_url
    log.info(f'Thumbnail URL for source with ID: {source_id} / {source} '
        f'Avatar: {avatar} '
        f'Banner: {banner}')
    if banner != None:
        url = banner
        i = get_remote_image(url)
        image_file = BytesIO()
        i.save(image_file, 'JPEG', quality=85, optimize=True, progressive=True)

        for file_name in ["banner.jpg", "background.jpg"]:
            # Reset file pointer to the beginning for the next save
            image_file.seek(0)
            # Create a Django ContentFile from BytesIO stream
            django_file = ContentFile(image_file.read())
            file_path = source.directory_path / file_name
            with open(file_path, 'wb') as f:
                f.write(django_file.read())

    if avatar != None:
        url = avatar
        i = get_remote_image(url)
        image_file = BytesIO()
        i.save(image_file, 'JPEG', quality=85, optimize=True, progressive=True)

        for file_name in ["poster.jpg", "season-poster.jpg"]:
            # Reset file pointer to the beginning for the next save
            image_file.seek(0)
            # Create a Django ContentFile from BytesIO stream
            django_file = ContentFile(image_file.read())
            file_path = source.directory_path / file_name
            with open(file_path, 'wb') as f:
                f.write(django_file.read())

    log.info(f'Thumbnail downloaded for source with ID: {source_id} / {source}')


@background(schedule=60, remove_existing_tasks=True)
def download_media_metadata(media_id):
    '''
        Downloads the metadata for a media item.
    '''
    try:
        media = Media.objects.get(pk=media_id)
    except Media.DoesNotExist:
        # Task triggered but the media no longer exists, do nothing
        log.error(f'Task download_media_metadata(pk={media_id}) called but no '
                  f'media exists with ID: {media_id}')
        return
    if media.manual_skip:
        log.info(f'Task for ID: {media_id} / {media} skipped, due to task being manually skipped.')
        return
    source = media.source
    try:
        metadata = media.index_metadata()
    except YouTubeError as e:
        e_str = str(e)
        raise_exception = True
        if ': Premieres in ' in e_str:
            now = timezone.now()
            published_datetime = None

            parts = e_str.split(': ', 1)[1].rsplit(' ', 2)
            unit = lambda p: str(p[-1]).lower()
            number = lambda p: int(str(p[-2]), base=10)
            log.debug(parts)
            try:
                if 'days' == unit(parts):
                    published_datetime = now + timedelta(days=number(parts))
                if 'hours' == unit(parts):
                    published_datetime = now + timedelta(hours=number(parts))
                if 'minutes' == unit(parts):
                    published_datetime = now + timedelta(minutes=number(parts))
                log.debug(unit(parts))
                log.debug(number(parts))
            except Exception as ee:
                log.exception(ee)
                pass

            if published_datetime:
                media.published = published_datetime
                media.manual_skip = True
                media.save()
                verbose_name = _('Waiting for the premiere of "{}" at: {}')
                wait_for_media_premiere(
                    str(media.pk),
                    priority=0,
                    queue=str(media.pk),
                    repeat=Task.HOURLY,
                    repeat_until = published_datetime + timedelta(hours=1),
                    verbose_name=verbose_name.format(media.key, published_datetime.isoformat(' ', 'seconds')),
                    remove_existing_tasks=True,
                )
                raise_exception = False
        if raise_exception:
            raise
        log.debug(str(e))
        return
    response = metadata
    if getattr(settings, 'SHRINK_NEW_MEDIA_METADATA', False):
        response = filter_response(metadata, True)
    media.metadata = json.dumps(response, separators=(',', ':'), default=json_serial)
    upload_date = media.upload_date
    # Media must have a valid upload date
    if upload_date:
        media.published = timezone.make_aware(upload_date)
    published = media.metadata_published()
    if published:
        media.published = published

    # Store title in DB so it's fast to access
    if media.metadata_title:
        media.title = media.metadata_title[:200]

    # Store duration in DB so it's fast to access
    if media.metadata_duration:
        media.duration = media.metadata_duration

    # Don't filter media here, the post_save signal will handle that
    media.save()
    log.info(f'Saved {len(media.metadata)} bytes of metadata for: '
             f'{source} / {media}: {media_id}')


@background(schedule=60, remove_existing_tasks=True)
def download_media_thumbnail(media_id, url):
    '''
        Downloads an image from a URL and save it as a local thumbnail attached to a
        Media instance.
    '''
    try:
        media = Media.objects.get(pk=media_id)
    except Media.DoesNotExist:
        # Task triggered but the media no longer exists, do nothing
        return
    if not media.has_metadata:
        raise NoMetadataException('Metadata is not yet available.')
    if media.skip:
        # Media was toggled to be skipped after the task was scheduled
        log.warn(f'Download task triggered for media: {media} (UUID: {media.pk}) but '
                 f'it is now marked to be skipped, not downloading thumbnail')
        return
    width = getattr(settings, 'MEDIA_THUMBNAIL_WIDTH', 430)
    height = getattr(settings, 'MEDIA_THUMBNAIL_HEIGHT', 240)
    i = get_remote_image(url)
    log.info(f'Resizing {i.width}x{i.height} thumbnail to '
             f'{width}x{height}: {url}')
    i = resize_image_to_height(i, width, height)
    image_file = BytesIO()
    i.save(image_file, 'JPEG', quality=85, optimize=True, progressive=True)
    image_file.seek(0)
    media.thumb.save(
        'thumb',
        SimpleUploadedFile(
            'thumb',
            image_file.read(),
            'image/jpeg',
        ),
        save=True
    )
    log.info(f'Saved thumbnail for: {media} from: {url}')
    return True


@background(schedule=60, remove_existing_tasks=True)
def download_media(media_id):
    '''
        Downloads the media to disk and attaches it to the Media instance.
    '''
    try:
        media = Media.objects.get(pk=media_id)
    except Media.DoesNotExist:
        # Task triggered but the media no longer exists, do nothing
        return
    if not media.has_metadata:
        raise NoMetadataException('Metadata is not yet available.')
    if media.skip:
        # Media was toggled to be skipped after the task was scheduled
        log.warn(f'Download task triggered for media: {media} (UUID: {media.pk}) but '
                 f'it is now marked to be skipped, not downloading')
        return
    downloaded_file_exists = (
        media.media_file_exists or
        media.filepath.exists()
    )
    if media.downloaded and downloaded_file_exists:
        # Media has been marked as downloaded before the download_media task was fired,
        # skip it
        log.warn(f'Download task triggered for media: {media} (UUID: {media.pk}) but '
                 f'it has already been marked as downloaded, not downloading again')
        return
    if not media.source.download_media:
        log.warn(f'Download task triggered for media: {media} (UUID: {media.pk}) but '
                 f'the source {media.source} has since been marked to not download, '
                 f'not downloading')
        return
    max_cap_age = media.source.download_cap_date
    published = media.published
    if max_cap_age and published:
        if published <= max_cap_age:
            log.warn(f'Download task triggered media: {media} (UUID: {media.pk}) but '
                     f'the source has a download cap and the media is now too old, '
                     f'not downloading')
            return
    filepath = media.filepath
    log.info(f'Downloading media: {media} (UUID: {media.pk}) to: "{filepath}"')
    format_str, container = media.download_media()
    if os.path.exists(filepath):
        # Media has been downloaded successfully
        log.info(f'Successfully downloaded media: {media} (UUID: {media.pk}) to: '
                 f'"{filepath}"')
        # Link the media file to the object and update info about the download
        media.media_file.name = str(media.source.type_directory_path / media.filename)
        media.downloaded = True
        media.download_date = timezone.now()
        media.downloaded_filesize = os.path.getsize(filepath)
        media.downloaded_container = container
        if '+' in format_str:
            # Seperate audio and video streams
            vformat_code, aformat_code = format_str.split('+')
            aformat = media.get_format_by_code(aformat_code)
            vformat = media.get_format_by_code(vformat_code)
            media.downloaded_format = vformat['format']
            media.downloaded_height = vformat['height']
            media.downloaded_width = vformat['width']
            media.downloaded_audio_codec = aformat['acodec']
            media.downloaded_video_codec = vformat['vcodec']
            media.downloaded_container = container
            media.downloaded_fps = vformat['fps']
            media.downloaded_hdr = vformat['is_hdr']
        else:
            # Combined stream or audio-only stream
            cformat_code = format_str
            cformat = media.get_format_by_code(cformat_code)
            media.downloaded_audio_codec = cformat['acodec']
            if cformat['vcodec']:
                # Combined
                media.downloaded_format = cformat['format']
                media.downloaded_height = cformat['height']
                media.downloaded_width = cformat['width']
                media.downloaded_video_codec = cformat['vcodec']
                media.downloaded_fps = cformat['fps']
                media.downloaded_hdr = cformat['is_hdr']
            else:
                media.downloaded_format = 'audio'
        media.save()
        # If selected, copy the thumbnail over as well
        if media.source.copy_thumbnails:
            if not media.thumb_file_exists:
                thumbnail_url = media.thumbnail
                if thumbnail_url:
                    args = ( str(media.pk), thumbnail_url, )
                    delete_task_by_media('sync.tasks.download_media_thumbnail', args)
                    if download_media_thumbnail.now(*args):
                        media.refresh_from_db()
            if media.thumb_file_exists:
                log.info(f'Copying media thumbnail from: {media.thumb.path} '
                         f'to: {media.thumbpath}')
                copyfile(media.thumb.path, media.thumbpath)
        # If selected, write an NFO file
        if media.source.write_nfo:
            log.info(f'Writing media NFO file to: {media.nfopath}')
            try:
                write_text_file(media.nfopath, media.nfoxml)
            except PermissionError as e:
                log.warn(f'A permissions problem occured when writing the new media NFO file: {e.msg}')
                pass
        # Schedule a task to update media servers
        for mediaserver in MediaServer.objects.all():
            log.info(f'Scheduling media server updates')
            verbose_name = _('Request media server rescan for "{}"')
            rescan_media_server(
                str(mediaserver.pk),
                queue=str(media.source.pk),
                priority=0,
                verbose_name=verbose_name.format(mediaserver),
                remove_existing_tasks=True
            )
    else:
        # Expected file doesn't exist on disk
        err = (f'Failed to download media: {media} (UUID: {media.pk}) to disk, '
               f'expected outfile does not exist: {filepath}')
        log.error(err)
        # Try refreshing formats
        if media.has_metadata:
            media.refresh_formats
        # Raising an error here triggers the task to be re-attempted (or fail)
        raise DownloadFailedException(err)


@background(schedule=300, remove_existing_tasks=True)
def rescan_media_server(mediaserver_id):
    '''
        Attempts to request a media rescan on a remote media server.
    '''
    try:
        mediaserver = MediaServer.objects.get(pk=mediaserver_id)
    except MediaServer.DoesNotExist:
        # Task triggered but the media server no longer exists, do nothing
        return
    # Request an rescan / update
    log.info(f'Updating media server: {mediaserver}')
    mediaserver.update()


@background(schedule=300, remove_existing_tasks=True)
def save_all_media_for_source(source_id):
    '''
        Iterates all media items linked to a source and saves them to
        trigger the post_save signal for every media item. Used when a
        source has its parameters changed and all media needs to be
        checked to see if its download status has changed.
    '''
    try:
        source = Source.objects.get(pk=source_id)
    except Source.DoesNotExist:
        # Task triggered but the source no longer exists, do nothing
        log.error(f'Task save_all_media_for_source(pk={source_id}) called but no '
                  f'source exists with ID: {source_id}')
        return

    already_saved = set()
    mqs = Media.objects.filter(source=source)
    task = get_source_check_task(source_id)
    refresh_qs = mqs.filter(
        can_download=False,
        skip=False,
        manual_skip=False,
        downloaded=False,
        metadata__isnull=False,
    )
    if task:
        verbose_name = task.verbose_name
        tvn_format = '[{}' + f'/{refresh_qs.count()}] {verbose_name}'
    for mn, media in enumerate(refresh_qs, start=1):
        if task:
            task.verbose_name = tvn_format.format(mn)
            with atomic():
                task.save(update_fields={'verbose_name'})
        try:
            media.refresh_formats
        except YouTubeError as e:
            log.debug(f'Failed to refresh formats for: {source} / {media.key}: {e!s}')
            pass
        else:
            with atomic():
                media.save()
            already_saved.add(media.uuid)

    # Trigger the post_save signal for each media item linked to this source as various
    # flags may need to be recalculated
    if task:
        tvn_format = '[{}' + f'/{mqs.count()}] {verbose_name}'
    for mn, media in enumerate(mqs, start=1):
        if task:
            task.verbose_name = tvn_format.format(mn)
            with atomic():
                task.save(update_fields={'verbose_name'})
            if media.uuid not in already_saved:
                with atomic():
                    media.save()
    if task:
        task.verbose_name = verbose_name
        with atomic():
            task.save(update_fields={'verbose_name'})


@background(schedule=60, remove_existing_tasks=True)
def rename_media(media_id):
    try:
        media = Media.objects.defer('metadata', 'thumb').get(pk=media_id)
    except Media.DoesNotExist:
        return
    media.rename_files()


@background(schedule=300, remove_existing_tasks=True)
@atomic(durable=True)
def rename_all_media_for_source(source_id):
    try:
        source = Source.objects.get(pk=source_id)
    except Source.DoesNotExist:
        # Task triggered but the source no longer exists, do nothing
        log.error(f'Task rename_all_media_for_source(pk={source_id}) called but no '
                  f'source exists with ID: {source_id}')
        return
    # Check that the settings allow renaming
    rename_sources_setting = settings.RENAME_SOURCES or list()
    create_rename_tasks = (
        (
            source.directory and
            source.directory in rename_sources_setting
        ) or
        settings.RENAME_ALL_SOURCES
    )
    if not create_rename_tasks:
        return
    mqs = Media.objects.all().defer(
        'metadata',
        'thumb',
    ).filter(
        source=source,
        downloaded=True,
    )
    for media in mqs:
        with atomic():
            media.rename_files()


@background(schedule=60, remove_existing_tasks=True)
def wait_for_media_premiere(media_id):
    hours = lambda td: 1+int((24*td.days)+(td.seconds/(60*60)))

    try:
        media = Media.objects.get(pk=media_id)
    except Media.DoesNotExist:
        return
    if media.metadata:
        return
    now = timezone.now()
    if media.published < now:
        media.manual_skip = False
        media.skip = False
        # start the download tasks
        media.save()
    else:
        media.manual_skip = True
        media.title = _(f'Premieres in {hours(media.published - now)} hours')
        media.save()

@background(schedule=300, remove_existing_tasks=False)
def delete_all_media_for_source(source_id, source_name):
    source = None
    try:
        source = Source.objects.get(pk=source_id)
    except Source.DoesNotExist:
        # Task triggered but the source no longer exists, do nothing
        log.error(f'Task delete_all_media_for_source(pk={source_id}) called but no '
                  f'source exists with ID: {source_id}')
        pass
    mqs = Media.objects.all().defer(
        'metadata',
    ).filter(
        source=source or source_id,
    )
    for media in mqs:
        log.info(f'Deleting media for source: {source_name} item: {media.name}')
        with atomic():
            media.delete()
<|MERGE_RESOLUTION|>--- conflicted
+++ resolved
@@ -282,32 +282,12 @@
                     priority=20,
                     verbose_name=verbose_name.format(media.pk),
                 )
-<<<<<<< HEAD
-                if new_media_instance:
-                    log.info(f'Indexed new media: {source} / {media}')
-                    log.info(f'Scheduling task to download metadata for: {media.url}')
-                    verbose_name = _('Downloading metadata for "{}"')
-                    download_media_metadata(
-                        str(media.pk),
-                        priority=20,
-                        verbose_name=verbose_name.format(media.pk),
-                    )
-        # Cleanup of media no longer available from the source
-        cleanup_removed_media(source, videos)
-=======
     if task:
         task.verbose_name = verbose_name
         with atomic():
             task.save(update_fields={'verbose_name'})
-    # Tack on a cleanup of old completed tasks
-    cleanup_completed_tasks()
-    with atomic(durable=True):
-        # Tack on a cleanup of old media
-        cleanup_old_media()
-        if source.delete_removed_media:
-            log.info(f'Cleaning up media no longer in source: {source}')
-            cleanup_removed_media(source, videos)
->>>>>>> 02b87a86
+    # Cleanup of media no longer available from the source
+    cleanup_removed_media(source, videos)
 
 
 @background(schedule=0)
