'''
    Start, stop and manage scheduled tasks. These are generally triggered by Django
    signals (see signals.py).
'''


import os
import json
import math
import uuid
from io import BytesIO
from hashlib import sha1
from pathlib import Path
from datetime import datetime, timedelta
from shutil import copyfile, rmtree
from PIL import Image
from django.conf import settings
from django.core.files.base import ContentFile
from django.core.files.uploadedfile import SimpleUploadedFile
from django.db import DatabaseError, IntegrityError
from django.db.transaction import atomic
from django.utils import timezone
from django.utils.translation import gettext_lazy as _
from background_task import background
from background_task.exceptions import InvalidTaskError
from background_task.models import Task, CompletedTask
from common.logger import log
from common.errors import NoMediaException, NoMetadataException, DownloadFailedException
from common.utils import json_serial, remove_enclosed
from .choices import Val, TaskQueue
from .models import Source, Media, MediaServer
from .utils import (get_remote_image, resize_image_to_height, delete_file,
                    write_text_file, filter_response)
from .youtube import YouTubeError


def get_hash(task_name, pk):
    '''
        Create a background_task compatible hash for a Task or CompletedTask.
    '''
    task_params = json.dumps(((str(pk),), {}), sort_keys=True)
    return sha1(f'{task_name}{task_params}'.encode('utf-8')).hexdigest()


def map_task_to_instance(task):
    '''
        Reverse-maps a scheduled backgrond task to an instance. Requires the task name
        to be a known task function and the first argument to be a UUID. This is used
        because UUID's are incompatible with background_task's "creator" feature.
    '''
    TASK_MAP = {
        'sync.tasks.index_source_task': Source,
        'sync.tasks.check_source_directory_exists': Source,
        'sync.tasks.download_media_thumbnail': Media,
        'sync.tasks.download_media': Media,
        'sync.tasks.download_media_metadata': Media,
        'sync.tasks.save_all_media_for_source': Source,
        'sync.tasks.refesh_formats': Media,
        'sync.tasks.rename_media': Media,
        'sync.tasks.rename_all_media_for_source': Source,
        'sync.tasks.wait_for_media_premiere': Media,
        'sync.tasks.delete_all_media_for_source': Source,
    }
    MODEL_URL_MAP = {
        Source: 'sync:source',
        Media: 'sync:media-item',
    }
    # Unpack
    task_func, task_args_str = task.task_name, task.task_params
    model = TASK_MAP.get(task_func, None)
    if not model:
        return None, None
    url = MODEL_URL_MAP.get(model, None)
    if not url:
        return None, None
    try:
        task_args = json.loads(task_args_str)
    except (TypeError, ValueError, AttributeError):
        return None, None
    if len(task_args) != 2:
        return None, None
    args, kwargs = task_args
    if len(args) == 0:
        return None, None
    instance_uuid_str = args[0]
    try:
        instance_uuid = uuid.UUID(instance_uuid_str)
    except (TypeError, ValueError, AttributeError):
        return None, None
    try:
        instance = model.objects.get(pk=instance_uuid)
        return instance, url
    except model.DoesNotExist:
        return None, None


def get_error_message(task):
    '''
        Extract an error message from a failed task. This is the last line of the
        last_error field with the method name removed.
    '''
    if not task.has_error():
        return ''
    stacktrace_lines = task.last_error.strip().split('\n')
    if len(stacktrace_lines) == 0:
        return ''
    error_message = stacktrace_lines[-1].strip()
    if ':' not in error_message:
        return ''
    return error_message.split(':', 1)[1].strip()


def update_task_status(task, status):
    if not task:
        return False
    if not task._verbose_name:
        task._verbose_name = remove_enclosed(
            task.verbose_name, '[', ']', ' ',
        )
    if status is None:
        task.verbose_name = task._verbose_name
    else:
        task.verbose_name = f'[{status}] {task._verbose_name}'
    try:
        with atomic():
            task.save(update_fields={'verbose_name'})
    except DatabaseError as e:
        if 'Save with update_fields did not affect any rows.' == str(e):
            pass
        else:
            raise
    return True


def get_source_completed_tasks(source_id, only_errors=False):
    '''
        Returns a queryset of CompletedTask objects for a source by source ID.
    '''
    q = {'task_params__istartswith': f'[["{source_id}"'}
    if only_errors:
        q['failed_at__isnull'] = False
    return CompletedTask.objects.filter(**q).order_by('-failed_at')


def get_tasks(task_name, id=None, /, instance=None):
    assert not (id is None and instance is None)
    arg = str(id or instance.pk)
    return Task.objects.get_task(str(task_name), args=(arg,),)

def get_first_task(task_name, id=None, /, *, instance=None):
    tqs = get_tasks(task_name, id, instance).order_by('run_at')
    return tqs[0] if tqs.count() else False

def get_media_download_task(media_id):
    return get_first_task('sync.tasks.download_media', media_id)

def get_media_metadata_task(media_id):
    return get_first_task('sync.tasks.download_media_metadata', media_id)

def get_media_premiere_task(media_id):
    return get_first_task('sync.tasks.wait_for_media_premiere', media_id)

def get_source_check_task(source_id):
    return get_first_task('sync.tasks.save_all_media_for_source', source_id)

def get_source_index_task(source_id):
    return get_first_task('sync.tasks.index_source_task', source_id)


def delete_task_by_source(task_name, source_id):
    now = timezone.now()
    unlocked = Task.objects.unlocked(now)
    qs = unlocked.filter(
        task_name=task_name,
        task_params__istartswith=f'[["{source_id}"',
    )
    return qs.delete()


def delete_task_by_media(task_name, args):
    max_run_time = getattr(settings, 'MAX_RUN_TIME', 3600)
    now = timezone.now()
    expires_at = now - timedelta(seconds=max_run_time)
    task_qs = Task.objects.get_task(task_name, args=args)
    unlocked = task_qs.filter(locked_by=None) | task_qs.filter(locked_at__lt=expires_at)
    return unlocked.delete()


def cleanup_completed_tasks():
    days_to_keep = getattr(settings, 'COMPLETED_TASKS_DAYS_TO_KEEP', 30)
    delta = timezone.now() - timedelta(days=days_to_keep)
    log.info(f'Deleting completed tasks older than {days_to_keep} days '
             f'(run_at before {delta})')
    CompletedTask.objects.filter(run_at__lt=delta).delete()


@atomic(durable=False)
def migrate_queues():
    tqs = Task.objects.all()
    qs = tqs.exclude(queue__in=TaskQueue.values)
    return qs.update(queue=Val(TaskQueue.NET))


def schedule_media_servers_update():
    with atomic():
        # Schedule a task to update media servers
        log.info(f'Scheduling media server updates')
        verbose_name = _('Request media server rescan for "{}"')
        for mediaserver in MediaServer.objects.all():
            rescan_media_server(
                str(mediaserver.pk),
                priority=10,
                verbose_name=verbose_name.format(mediaserver),
                remove_existing_tasks=True,
            )


def cleanup_old_media():
    with atomic():
        for source in Source.objects.filter(delete_old_media=True, days_to_keep__gt=0):
            delta = timezone.now() - timedelta(days=source.days_to_keep)
            for media in source.media_source.filter(downloaded=True, download_date__lt=delta):
                log.info(f'Deleting expired media: {source} / {media} '
                         f'(now older than {source.days_to_keep} days / '
                         f'download_date before {delta})')
                with atomic():
                    # .delete() also triggers a pre_delete/post_delete signals that remove files
                    media.delete()
    schedule_media_servers_update()


def cleanup_removed_media(source, videos):
    if not source.delete_removed_media:
        return
    log.info(f'Cleaning up media no longer in source: {source}')
    media_objects = Media.objects.filter(source=source)
    for media in media_objects:
        matching_source_item = [video['id'] for video in videos if video['id'] == media.key]
        if not matching_source_item:
            log.info(f'{media.name} is no longer in source, removing')
            with atomic():
                media.delete()
    schedule_media_servers_update()


@background(schedule=dict(priority=10, run_at=30), queue=Val(TaskQueue.NET), remove_existing_tasks=True)
def index_source_task(source_id):
    '''
        Indexes media available from a Source object.
    '''
    cleanup_completed_tasks()
    # deleting expired media should happen any time an index task is requested
    cleanup_old_media()
    try:
        source = Source.objects.get(pk=source_id)
    except Source.DoesNotExist as e:
        # Task triggered but the Source has been deleted, delete the task
        raise InvalidTaskError(_('no such source')) from e
    # An inactive Source would return an empty list for videos anyway
    if not source.is_active:
        return
    # Reset any errors
    # TODO: determine if this affects anything
    source.has_failed = False
    source.save()
    # Index the source
    videos = source.index_media()
    if not videos:
        # TODO: Record this error in source.has_failed ?
        raise NoMediaException(f'Source "{source}" (ID: {source_id}) returned no '
                               f'media to index, is the source key valid? Check the '
                               f'source configuration is correct and that the source '
                               f'is reachable')
    # Got some media, update the last crawl timestamp
    source.last_crawl = timezone.now()
    source.save()
    num_videos = len(videos)
    log.info(f'Found {num_videos} media items for source: {source}')
    fields = lambda f, m: m.get_metadata_field(f)
    task = get_source_index_task(source_id)
    if task:
        task._verbose_name = remove_enclosed(
            task.verbose_name, '[', ']', ' ',
            valid='0123456789/,',
            end=task.verbose_name.find('Index'),
        )
    tvn_format = '{:,}' + f'/{num_videos:,}'
    for vn, video in enumerate(videos, start=1):
        # Create or update each video as a Media object
        key = video.get(source.key_field, None)
        if not key:
            # Video has no unique key (ID), it can't be indexed
            continue
        update_task_status(task, tvn_format.format(vn))
        try:
            media = Media.objects.get(key=key, source=source)
        except Media.DoesNotExist:
            media = Media(key=key)
        media.source = source
        media.duration = float(video.get(fields('duration', media), None) or 0) or None
        media.title = str(video.get(fields('title', media), ''))[:200]
        timestamp = video.get(fields('timestamp', media), None)
        published_dt = media.metadata_published(timestamp)
        if published_dt is not None:
            media.published = published_dt
        try:
            media.save()
        except IntegrityError as e:
            log.error(f'Index media failed: {source} / {media} with "{e}"')
        else:
            log.debug(f'Indexed media: {vn}: {source} / {media}')
            # log the new media instances
            new_media_instance = (
                media.created and
                source.last_crawl and
                media.created >= source.last_crawl
            )
            if new_media_instance:
                log.info(f'Indexed new media: {source} / {media}')
                log.info(f'Scheduling task to download metadata for: {media.url}')
                verbose_name = _('Downloading metadata for "{}"')
                download_media_metadata(
                    str(media.pk),
                    priority=20,
                    verbose_name=verbose_name.format(media.pk),
                )
    # Reset task.verbose_name to the saved value
    update_task_status(task, None)
    # Cleanup of media no longer available from the source
    cleanup_removed_media(source, videos)


@background(schedule=dict(priority=0, run_at=0), queue=Val(TaskQueue.FS))
def check_source_directory_exists(source_id):
    '''
        Checks the output directory for a source exists and is writable, if it does
        not attempt to create it. This is a task so if there are permission errors
        they are logged as failed tasks.
    '''
    try:
        source = Source.objects.get(pk=source_id)
    except Source.DoesNotExist as e:
        # Task triggered but the Source has been deleted, delete the task
        raise InvalidTaskError(_('no such source')) from e
    # Check the source output directory exists
    if not source.directory_exists():
        # Try to create it
        log.info(f'Creating directory: {source.directory_path}')
        source.make_directory()


@background(schedule=dict(priority=5, run_at=10), queue=Val(TaskQueue.NET))
def download_source_images(source_id):
    '''
        Downloads an image and save it as a local thumbnail attached to a
        Source instance.
    '''
    try:
        source = Source.objects.get(pk=source_id)
    except Source.DoesNotExist as e:
        # Task triggered but the source no longer exists, do nothing
        log.error(f'Task download_source_images(pk={source_id}) called but no '
                  f'source exists with ID: {source_id}')
        raise InvalidTaskError(_('no such source')) from e
    avatar, banner = source.get_image_url
    log.info(f'Thumbnail URL for source with ID: {source_id} / {source} '
        f'Avatar: {avatar} '
        f'Banner: {banner}')
    if banner != None:
        url = banner
        i = get_remote_image(url)
        image_file = BytesIO()
        i.save(image_file, 'JPEG', quality=85, optimize=True, progressive=True)

        for file_name in ["banner.jpg", "background.jpg"]:
            # Reset file pointer to the beginning for the next save
            image_file.seek(0)
            # Create a Django ContentFile from BytesIO stream
            django_file = ContentFile(image_file.read())
            file_path = source.directory_path / file_name
            with open(file_path, 'wb') as f:
                f.write(django_file.read())

    if avatar != None:
        url = avatar
        i = get_remote_image(url)
        image_file = BytesIO()
        i.save(image_file, 'JPEG', quality=85, optimize=True, progressive=True)

        for file_name in ["poster.jpg", "season-poster.jpg"]:
            # Reset file pointer to the beginning for the next save
            image_file.seek(0)
            # Create a Django ContentFile from BytesIO stream
            django_file = ContentFile(image_file.read())
            file_path = source.directory_path / file_name
            with open(file_path, 'wb') as f:
                f.write(django_file.read())

    log.info(f'Thumbnail downloaded for source with ID: {source_id} / {source}')


@background(schedule=dict(priority=20, run_at=60), queue=Val(TaskQueue.NET), remove_existing_tasks=True)
def download_media_metadata(media_id):
    '''
        Downloads the metadata for a media item.
    '''
    try:
        media = Media.objects.get(pk=media_id)
    except Media.DoesNotExist as e:
        # Task triggered but the media no longer exists, do nothing
        log.error(f'Task download_media_metadata(pk={media_id}) called but no '
                  f'media exists with ID: {media_id}')
        raise InvalidTaskError(_('no such media')) from e
    if media.manual_skip:
        log.info(f'Task for ID: {media_id} / {media} skipped, due to task being manually skipped.')
        return
    source = media.source
    try:
        metadata = media.index_metadata()
    except YouTubeError as e:
        e_str = str(e)
        raise_exception = True
        if ': Premieres in ' in e_str:
            now = timezone.now()
            published_datetime = None

            parts = e_str.split(': ', 1)[1].rsplit(' ', 2)
            unit = lambda p: str(p[-1]).lower()
            number = lambda p: int(str(p[-2]), base=10)
            log.debug(parts)
            try:
                if 'days' == unit(parts):
                    published_datetime = now + timedelta(days=number(parts))
                if 'hours' == unit(parts):
                    published_datetime = now + timedelta(hours=number(parts))
                if 'minutes' == unit(parts):
                    published_datetime = now + timedelta(minutes=number(parts))
                log.debug(unit(parts))
                log.debug(number(parts))
            except Exception as ee:
                log.exception(ee)
                pass

            if published_datetime:
                media.published = published_datetime
                media.manual_skip = True
                media.save()
                verbose_name = _('Waiting for the premiere of "{}" at: {}')
                wait_for_media_premiere(
                    str(media.pk),
                    repeat=Task.HOURLY,
                    repeat_until = published_datetime + timedelta(hours=1),
                    verbose_name=verbose_name.format(media.key, published_datetime.isoformat(' ', 'seconds')),
                )
                raise_exception = False
        if raise_exception:
            raise
        log.debug(str(e))
        return
    response = metadata
    if getattr(settings, 'SHRINK_NEW_MEDIA_METADATA', False):
        response = filter_response(metadata, True)
    media.metadata = json.dumps(response, separators=(',', ':'), default=json_serial)
    upload_date = media.upload_date
    # Media must have a valid upload date
    if upload_date:
        media.published = timezone.make_aware(upload_date)
    published = media.metadata_published()
    if published:
        media.published = published

    # Store title in DB so it's fast to access
    if media.metadata_title:
        media.title = media.metadata_title[:200]

    # Store duration in DB so it's fast to access
    if media.metadata_duration:
        media.duration = media.metadata_duration

    # Don't filter media here, the post_save signal will handle that
    media.save()
    log.info(f'Saved {len(media.metadata)} bytes of metadata for: '
             f'{source} / {media}: {media_id}')


@background(schedule=dict(priority=15, run_at=10), queue=Val(TaskQueue.NET), remove_existing_tasks=True)
def download_media_thumbnail(media_id, url):
    '''
        Downloads an image from a URL and save it as a local thumbnail attached to a
        Media instance.
    '''
    try:
        media = Media.objects.get(pk=media_id)
    except Media.DoesNotExist as e:
        # Task triggered but the media no longer exists, do nothing
        raise InvalidTaskError(_('no such media')) from e
    if media.skip or media.manual_skip:
        # Media was toggled to be skipped after the task was scheduled
        log.warn(f'Download task triggered for media: {media} (UUID: {media.pk}) but '
                 f'it is now marked to be skipped, not downloading thumbnail')
        return
    width = getattr(settings, 'MEDIA_THUMBNAIL_WIDTH', 430)
    height = getattr(settings, 'MEDIA_THUMBNAIL_HEIGHT', 240)
    i = get_remote_image(url)
    log.info(f'Resizing {i.width}x{i.height} thumbnail to '
             f'{width}x{height}: {url}')
    i = resize_image_to_height(i, width, height)
    image_file = BytesIO()
    i.save(image_file, 'JPEG', quality=85, optimize=True, progressive=True)
    image_file.seek(0)
    media.thumb.save(
        'thumb',
        SimpleUploadedFile(
            'thumb',
            image_file.read(),
            'image/jpeg',
        ),
        save=True
    )
    log.info(f'Saved thumbnail for: {media} from: {url}')
    return True


@background(schedule=dict(priority=15, run_at=60), queue=Val(TaskQueue.NET), remove_existing_tasks=True)
def download_media(media_id):
    '''
        Downloads the media to disk and attaches it to the Media instance.
    '''
    try:
        media = Media.objects.get(pk=media_id)
    except Media.DoesNotExist as e:
        # Task triggered but the media no longer exists, do nothing
        raise InvalidTaskError(_('no such media')) from e
    if not media.source.download_media:
        log.warn(f'Download task triggered for media: {media} (UUID: {media.pk}) but '
                 f'the source {media.source} has since been marked to not download, '
                 f'not downloading')
        return
    if media.skip or media.manual_skip:
        # Media was toggled to be skipped after the task was scheduled
        log.warn(f'Download task triggered for media: {media} (UUID: {media.pk}) but '
                 f'it is now marked to be skipped, not downloading')
        return
    # metadata is required to generate the proper filepath
    if not media.has_metadata:
        raise NoMetadataException('Metadata is not yet available.')
    downloaded_file_exists = (
        media.downloaded and
        media.has_metadata and
        (
            media.media_file_exists or
            media.filepath.exists()
        )
    )
    if downloaded_file_exists:
        # Media has been marked as downloaded before the download_media task was fired,
        # skip it
        log.warn(f'Download task triggered for media: {media} (UUID: {media.pk}) but '
                 f'it has already been marked as downloaded, not downloading again')
        return
    max_cap_age = media.source.download_cap_date
    published = media.published
    if max_cap_age and published:
        if published <= max_cap_age:
            log.warn(f'Download task triggered media: {media} (UUID: {media.pk}) but '
                     f'the source has a download cap and the media is now too old, '
                     f'not downloading')
            return
    filepath = media.filepath
    log.info(f'Downloading media: {media} (UUID: {media.pk}) to: "{filepath}"')
    format_str, container = media.download_media()
    if os.path.exists(filepath):
        # Media has been downloaded successfully
        log.info(f'Successfully downloaded media: {media} (UUID: {media.pk}) to: '
                 f'"{filepath}"')
        # Link the media file to the object and update info about the download
        media.media_file.name = str(media.source.type_directory_path / media.filename)
        media.downloaded = True
        media.download_date = timezone.now()
        media.downloaded_filesize = os.path.getsize(filepath)
        media.downloaded_container = container
        if '+' in format_str:
            # Seperate audio and video streams
            vformat_code, aformat_code = format_str.split('+')
            aformat = media.get_format_by_code(aformat_code)
            vformat = media.get_format_by_code(vformat_code)
            media.downloaded_format = vformat['format']
            media.downloaded_height = vformat['height']
            media.downloaded_width = vformat['width']
            media.downloaded_audio_codec = aformat['acodec']
            media.downloaded_video_codec = vformat['vcodec']
            media.downloaded_container = container
            media.downloaded_fps = vformat['fps']
            media.downloaded_hdr = vformat['is_hdr']
        else:
            # Combined stream or audio-only stream
            cformat_code = format_str
            cformat = media.get_format_by_code(cformat_code)
            media.downloaded_audio_codec = cformat['acodec']
            if cformat['vcodec']:
                # Combined
                media.downloaded_format = cformat['format']
                media.downloaded_height = cformat['height']
                media.downloaded_width = cformat['width']
                media.downloaded_video_codec = cformat['vcodec']
                media.downloaded_fps = cformat['fps']
                media.downloaded_hdr = cformat['is_hdr']
            else:
                media.downloaded_format = 'audio'
        media.save()
        # If selected, copy the thumbnail over as well
        if media.source.copy_thumbnails:
            if not media.thumb_file_exists:
                thumbnail_url = media.thumbnail
                if thumbnail_url:
                    args = ( str(media.pk), thumbnail_url, )
                    delete_task_by_media('sync.tasks.download_media_thumbnail', args)
                    if download_media_thumbnail.now(*args):
                        media.refresh_from_db()
            if media.thumb_file_exists:
                log.info(f'Copying media thumbnail from: {media.thumb.path} '
                         f'to: {media.thumbpath}')
                copyfile(media.thumb.path, media.thumbpath)
        # If selected, write an NFO file
        if media.source.write_nfo:
            log.info(f'Writing media NFO file to: {media.nfopath}')
            try:
                write_text_file(media.nfopath, media.nfoxml)
            except PermissionError as e:
                log.warn(f'A permissions problem occured when writing the new media NFO file: {e.msg}')
                pass
        # Schedule a task to update media servers
        schedule_media_servers_update()
    else:
        # Expected file doesn't exist on disk
        err = (f'Failed to download media: {media} (UUID: {media.pk}) to disk, '
               f'expected outfile does not exist: {filepath}')
        log.error(err)
        # Try refreshing formats
        if media.has_metadata:
            media.refresh_formats
        # Raising an error here triggers the task to be re-attempted (or fail)
        raise DownloadFailedException(err)


@background(schedule=dict(priority=0, run_at=30), queue=Val(TaskQueue.NET), remove_existing_tasks=True)
def rescan_media_server(mediaserver_id):
    '''
        Attempts to request a media rescan on a remote media server.
    '''
    try:
        mediaserver = MediaServer.objects.get(pk=mediaserver_id)
    except MediaServer.DoesNotExist as e:
        # Task triggered but the media server no longer exists, do nothing
        raise InvalidTaskError(_('no such server')) from e
    # Request an rescan / update
    log.info(f'Updating media server: {mediaserver}')
    mediaserver.update()


@background(schedule=dict(priority=25, run_at=600), queue=Val(TaskQueue.FS), remove_existing_tasks=True)
def save_all_media_for_source(source_id):
    '''
        Iterates all media items linked to a source and saves them to
        trigger the post_save signal for every media item. Used when a
        source has its parameters changed and all media needs to be
        checked to see if its download status has changed.
    '''
    try:
        source = Source.objects.get(pk=source_id)
    except Source.DoesNotExist as e:
        # Task triggered but the source no longer exists, do nothing
        log.error(f'Task save_all_media_for_source(pk={source_id}) called but no '
                  f'source exists with ID: {source_id}')
        raise InvalidTaskError(_('no such source')) from e

    saved_later = set()
    mqs = Media.objects.filter(source=source)
    task = get_source_check_task(source_id)
    refresh_qs = mqs.filter(
        can_download=False,
        skip=False,
        manual_skip=False,
        downloaded=False,
        metadata__isnull=False,
    )
    if task:
        task._verbose_name = remove_enclosed(
            task.verbose_name, '[', ']', ' ',
            valid='0123456789/,',
            end=task.verbose_name.find('Check'),
        )
    tvn_format = '1/{:,}' + f'/{refresh_qs.count():,}'
    for mn, media in enumerate(refresh_qs, start=1):
        update_task_status(task, tvn_format.format(mn))
        refesh_formats(
            str(media.pk),
            verbose_name=f'Refreshing metadata formats for: {media.key}: "{media.name}"',
        )
        saved_later.add(media.uuid)

    # Trigger the post_save signal for each media item linked to this source as various
    # flags may need to be recalculated
    tvn_format = '2/{:,}' + f'/{mqs.count():,}'
    for mn, media in enumerate(mqs, start=1):
        if media.uuid not in saved_later:
            update_task_status(task, tvn_format.format(mn))
            with atomic():
                media.save()
    # Reset task.verbose_name to the saved value
    update_task_status(task, None)


@background(schedule=dict(priority=10, run_at=0), queue=Val(TaskQueue.NET), remove_existing_tasks=True)
def refesh_formats(media_id):
    try:
        media = Media.objects.get(pk=media_id)
    except Media.DoesNotExist as e:
        raise InvalidTaskError(_('no such media')) from e
    try:
        media.refresh_formats
    except YouTubeError as e:
        log.debug(f'Failed to refresh formats for: {media.source} / {media.key}: {e!s}')
        pass
    else:
        with atomic():
            media.save()


@background(schedule=dict(priority=20, run_at=60), queue=Val(TaskQueue.FS), remove_existing_tasks=True)
def rename_media(media_id):
    try:
        media = Media.objects.defer('metadata', 'thumb').get(pk=media_id)
    except Media.DoesNotExist as e:
        raise InvalidTaskError(_('no such media')) from e
    media.rename_files()


@background(schedule=dict(priority=20, run_at=300), queue=Val(TaskQueue.FS), remove_existing_tasks=True)
@atomic(durable=True)
def rename_all_media_for_source(source_id):
    try:
        source = Source.objects.get(pk=source_id)
    except Source.DoesNotExist as e:
        # Task triggered but the source no longer exists, do nothing
        log.error(f'Task rename_all_media_for_source(pk={source_id}) called but no '
                  f'source exists with ID: {source_id}')
        raise InvalidTaskError(_('no such source')) from e
    # Check that the settings allow renaming
    rename_sources_setting = getattr(settings, 'RENAME_SOURCES') or list()
    create_rename_tasks = (
        (
            source.directory and
            source.directory in rename_sources_setting
        ) or
        getattr(settings, 'RENAME_ALL_SOURCES', False)
    )
    if not create_rename_tasks:
        return
    mqs = Media.objects.all().defer(
        'metadata',
        'thumb',
    ).filter(
        source=source,
        downloaded=True,
    )
    for media in mqs:
        with atomic():
            media.rename_files()


@background(schedule=dict(priority=0, run_at=60), queue=Val(TaskQueue.DB), remove_existing_tasks=True)
def wait_for_media_premiere(media_id):
    hours = lambda td: 1+int((24*td.days)+(td.seconds/(60*60)))

    try:
        media = Media.objects.get(pk=media_id)
    except Media.DoesNotExist as e:
        raise InvalidTaskError(_('no such media')) from e
    if media.has_metadata:
        return
    now = timezone.now()
    if media.published < now:
        media.manual_skip = False
        media.skip = False
        # start the download tasks
        media.save()
    else:
        media.manual_skip = True
        media.title = _(f'Premieres in {hours(media.published - now)} hours')
        media.save()
        task = get_media_premiere_task(media_id)
        if task:
            update_task_status(task, f'available in {hours(media.published - now)} hours')

<<<<<<< HEAD
@background(schedule=90, remove_existing_tasks=False)
def delete_all_media_for_source(source_id, source_name, source_directory):
=======
@background(schedule=dict(priority=1, run_at=300), queue=Val(TaskQueue.FS), remove_existing_tasks=False)
def delete_all_media_for_source(source_id, source_name):
>>>>>>> 3207f85e
    source = None
    try:
        source = Source.objects.get(pk=source_id)
    except Source.DoesNotExist as e:
        # Task triggered but the source no longer exists, do nothing
        log.error(f'Task delete_all_media_for_source(pk={source_id}) called but no '
                  f'source exists with ID: {source_id}')
        raise InvalidTaskError(_('no such source')) from e
    mqs = Media.objects.all().defer(
        'metadata',
    ).filter(
        source=source or source_id,
    )
    with atomic(durable=True):
        for media in mqs:
            log.info(f'Deleting media for source: {source_name} item: {media.name}')
            with atomic():
                media.delete()
    # Remove the directory, if the user requested that
    directory_path = Path(source_directory)
    remove = (
        (source and source.delete_removed_media) or
        (directory_path / '.to_be_removed').is_file()
    )
    if source:
        with atomic(durable=True):
            source.delete()
    if remove:
        log.info(f'Deleting directory for: {source_name}: {directory_path}')
        rmtree(directory_path, True)
<|MERGE_RESOLUTION|>--- conflicted
+++ resolved
@@ -793,13 +793,9 @@
         if task:
             update_task_status(task, f'available in {hours(media.published - now)} hours')
 
-<<<<<<< HEAD
-@background(schedule=90, remove_existing_tasks=False)
+
+@background(schedule=dict(priority=1, run_at=90), queue=Val(TaskQueue.FS), remove_existing_tasks=False)
 def delete_all_media_for_source(source_id, source_name, source_directory):
-=======
-@background(schedule=dict(priority=1, run_at=300), queue=Val(TaskQueue.FS), remove_existing_tasks=False)
-def delete_all_media_for_source(source_id, source_name):
->>>>>>> 3207f85e
     source = None
     try:
         source = Source.objects.get(pk=source_id)
