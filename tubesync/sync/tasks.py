'''
    Start, stop and manage scheduled tasks. These are generally triggered by Django
    signals (see signals.py).
'''


import os
import json
import random
import requests
import time
import uuid
from collections import deque as queue
from io import BytesIO
from hashlib import sha1
from pathlib import Path
from datetime import timedelta
from shutil import copyfile, rmtree
from django import db
from django.conf import settings
from django.core.files.base import ContentFile
from django.core.files.uploadedfile import SimpleUploadedFile
from django.db import DatabaseError
from django.db.transaction import atomic
from django.utils import timezone
from django.utils.translation import gettext_lazy as _
from background_task import background
from background_task.exceptions import InvalidTaskError
from background_task.models import Task, CompletedTask
<<<<<<< HEAD
from django_huey import task as huey_task # noqa
from django_huey import db_periodic_task, db_task, signal as huey_signal
from huey import crontab as huey_crontab, signals as huey_signals
=======
from django_huey import lock_task as huey_lock_task, task as huey_task # noqa
from django_huey import db_periodic_task, db_task
from huey import crontab as huey_crontab
>>>>>>> f17af83f
from common.huey import CancelExecution, dynamic_retry, register_huey_signals
from common.logger import log
from common.errors import ( BgTaskWorkerError, DownloadFailedException,
                            NoFormatException, NoMediaException,
                            NoThumbnailException, )
from common.utils import (  django_queryset_generator as qs_gen,
                            remove_enclosed, seconds_to_timestr, )
from .choices import Val, IndexSchedule, TaskQueue
from .models import Source, Media, MediaServer, Metadata
from .utils import get_remote_image, resize_image_to_height, filter_response
from .youtube import YouTubeError

db_vendor = db.connection.vendor
register_huey_signals()


def get_hash(task_name, pk):
    '''
        Create a background_task compatible hash for a Task or CompletedTask.
    '''
    task_params = json.dumps(((str(pk),), {}), sort_keys=True)
    return sha1(f'{task_name}{task_params}'.encode('utf-8')).hexdigest()


def map_task_to_instance(task):
    '''
        Reverse-maps a scheduled backgrond task to an instance. Requires the task name
        to be a known task function and the first argument to be a UUID. This is used
        because UUID's are incompatible with background_task's "creator" feature.
    '''
    TASK_MAP = {
        'sync.tasks.index_source_task': Source,
        'sync.tasks.download_media_thumbnail': Media,
        'sync.tasks.download_media': Media,
        'sync.tasks.download_media_metadata': Media,
        'sync.tasks.save_all_media_for_source': Source,
        'sync.tasks.rename_all_media_for_source': Source,
        'sync.tasks.wait_for_media_premiere': Media,
        'sync.tasks.delete_all_media_for_source': Source,
    }
    MODEL_URL_MAP = {
        Source: 'sync:source',
        Media: 'sync:media-item',
    }
    # Unpack
    task_func, task_args_str = task.task_name, task.task_params
    model = TASK_MAP.get(task_func, None)
    if not model:
        return None, None
    url = MODEL_URL_MAP.get(model, None)
    if not url:
        return None, None
    try:
        task_args = json.loads(task_args_str)
    except (TypeError, ValueError, AttributeError):
        return None, None
    if len(task_args) != 2:
        return None, None
    args, kwargs = task_args
    if len(args) == 0:
        return None, None
    instance_uuid_str = args[0]
    try:
        instance_uuid = uuid.UUID(instance_uuid_str)
    except (TypeError, ValueError, AttributeError):
        return None, None
    try:
        instance = model.objects.get(pk=instance_uuid)
        return instance, url
    except model.DoesNotExist:
        return None, None


def get_error_message(task):
    '''
        Extract an error message from a failed task. This is the last line of the
        last_error field with the method name removed.
    '''
    if not task.has_error():
        return ''
    stacktrace_lines = task.last_error.strip().split('\n')
    if len(stacktrace_lines) == 0:
        return ''
    error_message = stacktrace_lines[-1].strip()
    if ':' not in error_message:
        return ''
    return error_message.split(':', 1)[1].strip()


def update_task_status(task, status):
    if not task:
        return False
    if not hasattr(task, '_verbose_name'):
        task._verbose_name = remove_enclosed(
            task.verbose_name, '[', ']', ' ',
        )
    if status is None:
        task.verbose_name = task._verbose_name
    else:
        task.verbose_name = f'[{status}] {task._verbose_name}'
    try:
        task.save(update_fields={'verbose_name'})
    except DatabaseError as e:
        if 'Save with update_fields did not affect any rows.' == str(e):
            pass
        else:
            raise
    return True


def get_source_completed_tasks(source_id, only_errors=False):
    '''
        Returns a queryset of CompletedTask objects for a source by source ID.
    '''
    q = {'task_params__istartswith': f'[["{source_id}"'}
    if only_errors:
        q['failed_at__isnull'] = False
    return CompletedTask.objects.filter(**q).order_by('-failed_at')


def get_tasks(task_name, id=None, /, instance=None):
    assert not (id is None and instance is None)
    arg = str(id or instance.pk)
    return Task.objects.get_task(str(task_name), args=(arg,),)

def get_first_task(task_name, id=None, /, *, instance=None):
    tqs = get_tasks(task_name, id, instance).order_by('run_at')
    return tqs[0] if tqs.count() else False

def get_media_download_task(media_id):
    return get_first_task('sync.tasks.download_media', media_id)

def get_media_metadata_task(media_id):
    return get_first_task('sync.tasks.download_media_metadata', media_id)

def get_media_thumbnail_task(media_id):
    return get_first_task('sync.tasks.download_media_thumbnail', media_id)

def get_media_premiere_task(media_id):
    return get_first_task('sync.tasks.wait_for_media_premiere', media_id)

def get_source_check_task(source_id):
    return get_first_task('sync.tasks.save_all_media_for_source', source_id)

def get_source_index_task(source_id):
    return get_first_task('sync.tasks.index_source_task', source_id)


def delete_task_by_source(task_name, source_id):
    now = timezone.now()
    unlocked = Task.objects.unlocked(now)
    qs = unlocked.filter(
        task_name=task_name,
        task_params__istartswith=f'[["{source_id}"',
    )
    return qs.delete()


def delete_task_by_media(task_name, args):
    max_run_time = getattr(settings, 'MAX_RUN_TIME', 3600)
    now = timezone.now()
    expires_at = now - timedelta(seconds=max_run_time)
    task_qs = Task.objects.get_task(task_name, args=args)
    unlocked = task_qs.filter(locked_by=None) | task_qs.filter(locked_at__lt=expires_at)
    return unlocked.delete()


def cleanup_completed_tasks():
    days_to_keep = getattr(settings, 'COMPLETED_TASKS_DAYS_TO_KEEP', 30)
    delta = timezone.now() - timedelta(days=days_to_keep)
    log.info(f'Deleting completed tasks older than {days_to_keep} days '
             f'(run_at before {delta})')
    CompletedTask.objects.filter(run_at__lt=delta).delete()


@atomic(durable=False)
def migrate_queues():
    tqs = Task.objects.all()
    qs = tqs.exclude(queue__in=TaskQueue.values)
    return qs.update(queue=Val(TaskQueue.NET))


def save_model(instance):
    with atomic(durable=False):
        instance.save()
    if 'sqlite' != db_vendor:
        return

    # work around for SQLite and its many
    # "database is locked" errors
    arg = getattr(settings, 'SQLITE_DELAY_FLOAT', 1.5)
    time.sleep(random.expovariate(arg))


@db_periodic_task(
    huey_crontab(minute=59, strict=True,),
    priority=100,
    expires=30*60,
    queue=Val(TaskQueue.DB),
)
def schedule_indexing():
    now = timezone.now()
    next_hour = now + timezone.timedelta(hours=1, minutes=1)
    qs = Source.objects.filter(
        index_schedule__gt=Val(IndexSchedule.NEVER),
    )
    for source in qs_gen(qs):
        previous_run = next_hour - timezone.timedelta(
            seconds=source.index_schedule
        )
        skip_source = (
            not source.is_active or
            source.target_schedule >= next_hour or
            source.last_crawl >= previous_run
        )
        if skip_source:
            continue
        log.info(f'Scheduling an indexing task for source "{source.name}": {source.pk}')
        vn_fmt = _('Index media from source "{}"')
        index_source_task(
            str(source.pk),
            repeat=0,
            schedule=600,
            verbose_name=vn_fmt.format(source.name),
        )


def schedule_media_servers_update():
    # Schedule a task to update media servers
    log.info('Scheduling media server updates')
    for mediaserver in MediaServer.objects.all():
        rescan_media_server(str(mediaserver.pk))


def contains_http429(q, task_id, /):
    from huey.exceptions import TaskException
    try:
        q.result(preserve=True, id=task_id)
    except TaskException as e:
        return True if 'HTTPError 429: Too Many Requests' in str(e) else False
    return False


def wait_for_errors(model, /, *, queue_name=None, task_name=None):
    if task_name is None:
        task_name=tuple((
            'sync.tasks.download_media',
            'sync.tasks.download_media_metadata',
        ))
    elif isinstance(task_name, str):
        task_name = tuple((task_name,))
    tasks = list()
    for tn in task_name:
        ft = get_first_task(tn, instance=model)
        if ft:
            tasks.append(ft)
    window = timezone.timedelta(hours=3) + timezone.now()
    tqs = Task.objects.filter(
        task_name__in=task_name,
        attempts__gt=0,
        locked_at__isnull=True,
        run_at__lte=window,
        last_error__contains='HTTPError 429: Too Many Requests',
    )
    for task in tasks:
        update_task_status(task, 'paused (429)')

    total_count = tqs.count()
    if queue_name:
        from django_huey import get_queue
        q = get_queue(queue_name)
        total_count += sum([ 1 if contains_http429(q, k) else 0 for k in q.all_results() ])
    delay = 10 * total_count
    time_str = seconds_to_timestr(delay)
    log.info(f'waiting for errors: 429 ({time_str}): {model}')
    db_down_path = Path('/run/service/tubesync-db-worker/down')
    fs_down_path = Path('/run/service/tubesync-fs-worker/down')
    while delay > 0:
        # this happenes when the container is shutting down
        # do not prevent that while we are delaying a task
        if db_down_path.exists() and fs_down_path.exists():
            break
        time.sleep(5)
        delay -= 5
    for task in tasks:
        update_task_status(task, None)
    if delay > 0:
        raise BgTaskWorkerError(_('queue worker stopped'))


@db_task(queue=Val(TaskQueue.FS))
def cleanup_old_media(durable=True):
    with atomic(durable=durable):
        for source in qs_gen(Source.objects.filter(delete_old_media=True, days_to_keep__gt=0)):
            delta = timezone.now() - timedelta(days=source.days_to_keep)
            mqs = source.media_source.defer(
                'metadata',
            ).filter(
                downloaded=True,
                download_date__lt=delta,
            )
            for media in qs_gen(mqs):
                log.info(f'Deleting expired media: {source} / {media} '
                         f'(now older than {source.days_to_keep} days / '
                         f'download_date before {delta})')
                with atomic(durable=False):
                    # .delete() also triggers a pre_delete/post_delete signals that remove files
                    media.delete()
    schedule_media_servers_update()


@db_task(queue=Val(TaskQueue.FS))
def cleanup_removed_media(source_id, video_keys):
    try:
        source = Source.objects.get(pk=source_id)
    except Source.DoesNotExist as e:
        # Task triggered but the Source has been deleted, delete the task
        raise CancelExecution(_('no such source'), retry=False) from e
    if not source.delete_removed_media:
        return
    log.info(f'Cleaning up media no longer in source: {source}')
    mqs = Media.objects.defer(
        'metadata',
    ).filter(
        source=source,
    )
    with atomic(durable=True):
        for media in qs_gen(mqs):
            if media.key not in video_keys:
                log.info(f'{media.name} is no longer in source, removing')
                with atomic(durable=False):
                    media.delete()
    schedule_media_servers_update()


def save_db_batch(qs, objs, fields, /):
    assert hasattr(qs, 'bulk_update')
    assert callable(qs.bulk_update)
    assert hasattr(objs, '__len__')
    assert callable(objs.__len__)
    assert isinstance(fields, (tuple, list, set, frozenset))

    num_updated = 0
    num_objs = len(objs)
    with atomic(durable=False):
        num_updated = qs.bulk_update(objs=objs, fields=fields)
    if num_objs == num_updated:
        # this covers at least: list, set, deque
        if hasattr(objs, 'clear') and callable(objs.clear):
            objs.clear()
    return num_updated


@db_task(delay=60, priority=80, retries=10, retry_delay=60, queue=Val(TaskQueue.DB))
def migrate_to_metadata(media_id):
    try:
        media = Media.objects.get(pk=media_id)
    except Media.DoesNotExist as e:
        # Task triggered but the media no longer exists, do nothing
        log.error(f'Task migrate_to_metadata(pk={media_id}) called but no '
                  f'media exists with ID: {media_id}')
        raise CancelExecution(_('no such media'), retry=False) from e

    try:
        data = Metadata.objects.get(
            media__isnull=True,
            source=media.source,
            key=media.key,
        )
    except Metadata.DoesNotExist as e:
        raise CancelExecution(_('no indexed data to migrate to metadata'), retry=False) from e

    with huey_lock_task(
        f'media:{media.uuid}',
        queue=Val(TaskQueue.DB),
    ):
        video = data.value
        fields = lambda f, m: m.get_metadata_field(f)
        timestamp = video.get(fields('timestamp', media), None)
        for key in ('epoch', 'availability', 'extractor_key',):
            field = fields(key, media)
            value = video.get(field)
            existing_value = media.get_metadata_first_value(key)
            if value is None:
                if 'epoch' == key:
                    value = timestamp
                elif 'extractor_key' == key:
                    value = data.site
            if value is not None:
                if existing_value and ('epoch' == key or value == existing_value):
                    continue
                media.save_to_metadata(field, value)


@background(schedule=dict(priority=0, run_at=0), queue=Val(TaskQueue.NET), remove_existing_tasks=False)
def wait_for_database_queue():
    from common.huey import h_q_tuple
    queue_name = Val(TaskQueue.DB)
    consumer_down_path = Path(f'/run/service/huey-{queue_name}/down')
    included_names = frozenset(('migrate_to_metadata',))
    total_count = 1
    while 0 < total_count:
        if consumer_down_path.exists() and consumer_down_path.is_file():
            raise BgTaskWorkerError(_('queue consumer stopped'))
        time.sleep(5)
        status_dict = h_q_tuple(queue_name)[2]
        total_count = status_dict.get('pending', (0,))[0]
        scheduled_tasks = status_dict.get('scheduled', (0,[]))[1] 
        total_count += sum(
            [ 1 for t in scheduled_tasks if t.name.rsplit('.', 1)[-1] in included_names ],
        )


@background(schedule=dict(priority=20, run_at=30), queue=Val(TaskQueue.NET), remove_existing_tasks=True)
def index_source_task(source_id):
    '''
        Indexes media available from a Source object.
    '''
    db.reset_queries()
    cleanup_completed_tasks()
    # deleting expired media should happen any time an index task is requested
    cleanup_old_media()
    try:
        source = Source.objects.get(pk=source_id)
    except Source.DoesNotExist as e:
        # Task triggered but the Source has been deleted, delete the task
        raise InvalidTaskError(_('no such source')) from e
    # An inactive Source would return an empty list for videos anyway
    if not source.is_active:
        return
    # update the target schedule column
    source.task_run_at_dt
    # Reset any errors
    source.has_failed = False
    # Index the source
    videos = source.index_media()
    if not videos:
        source.has_failed = True
        save_model(source)
        raise NoMediaException(f'Source "{source}" (ID: {source_id}) returned no '
                               f'media to index, is the source key valid? Check the '
                               f'source configuration is correct and that the source '
                               f'is reachable')
    # Got some media, update the last crawl timestamp
    source.last_crawl = timezone.now()
    save_model(source)
    wait_for_database_queue(
        priority=19, # the indexing task uses 20
        verbose_name=_('Waiting for database tasks to complete'),
    )
    wait_for_database_queue(
        priority=29, # the checking task uses 30
        queue=Val(TaskQueue.FS),
        verbose_name=_('Delaying checking all media for database tasks'),
    )
    delete_task_by_source('sync.tasks.save_all_media_for_source', source.pk)
    num_videos = len(videos)
    log.info(f'Found {num_videos} media items for source: {source}')
    tvn_format = '{:,}' + f'/{num_videos:,}'
    db_batch_data = queue(list(), maxlen=50)
    db_fields_data = frozenset((
        'retrieved',
        'site',
        'value',
    ))
    db_batch_media = queue(list(), maxlen=10)
    db_fields_media = frozenset((
        'duration',
        'published',
        'title',
    ))
    fields = lambda f, m: m.get_metadata_field(f)
    task = get_source_index_task(source_id)
    if task:
        task._verbose_name = remove_enclosed(
            task.verbose_name, '[', ']', ' ',
            valid='0123456789/,',
            end=task.verbose_name.find('Index'),
        )
    vn = 0
    video_keys = set()
    while len(videos) > 0:
        vn += 1
        video = videos.popleft()
        # Create or update each video as a Media object
        key = video.get(source.key_field, None)
        if not key:
            # Video has no unique key (ID), it can't be indexed
            continue
        video_keys.add(key)
        if len(db_batch_data) == db_batch_data.maxlen:
            save_db_batch(Metadata.objects, db_batch_data, db_fields_data)
        if len(db_batch_media) == db_batch_media.maxlen:
            save_db_batch(Media.objects, db_batch_media, db_fields_media)
        update_task_status(task, tvn_format.format(vn))
        media_defaults = dict()
        # create a dummy instance to use its functions
        media = Media(source=source, key=key)
        media_defaults['duration'] = float(video.get(fields('duration', media), None) or 0) or None
        media_defaults['title'] = str(video.get(fields('title', media), ''))[:200]
        site = video.get(fields('ie_key', media), None)
        timestamp = video.get(fields('timestamp', media), None)
        try:
            published_dt = media.ts_to_dt(timestamp)
        except AssertionError:
            pass
        else:
            if published_dt:
                media_defaults['published'] = published_dt
        # Retrieve or create the actual media instance
        media, new_media = source.media_source.only(
            'uuid',
            'source',
            'key',
            *db_fields_media,
        ).get_or_create(defaults=media_defaults, source=source, key=key)
        db_batch_media.append(media)
        data, new_data = source.videos.defer('value').filter(
            media__isnull=True,
        ).get_or_create(source=source, key=key)
        if site:
            data.site = site
        data.retrieved = source.last_crawl
        data.value = video
        db_batch_data.append(data)
        migrate_to_metadata(str(media.pk))
        if not new_media:
            # update the existing media
            for key, value in media_defaults.items():
                setattr(media, key, value)
            log.debug(f'Indexed media: {vn}: {source} / {media}')
        else:
            # log the new media instances
            log.info(f'Indexed new media: {source} / {media}')
            log.info(f'Scheduling tasks to download thumbnail for: {media.key}')
            thumbnail_fmt = 'https://i.ytimg.com/vi/{}/{}default.jpg'
            for num, prefix in enumerate(reversed(('hq', 'sd', 'maxres',))):
                thumbnail_url = thumbnail_fmt.format(
                    media.key,
                    prefix,
                )
                download_media_image.schedule(
                    (str(media.pk), thumbnail_url,),
                    priority=10+(5*num),
                    delay=65-(30*num),
                )
            log.info(f'Scheduling task to download metadata for: {media.url}')
            verbose_name = _('Downloading metadata for: "{}": {}')
            download_media_metadata(
                str(media.pk),
                schedule=dict(priority=35),
                verbose_name=verbose_name.format(media.key, media.name),
            )
    # Reset task.verbose_name to the saved value
    update_task_status(task, None)
    # Update any remaining items in the batches
    save_db_batch(Metadata.objects, db_batch_data, db_fields_data)
    save_db_batch(Media.objects, db_batch_media, db_fields_media)
    # Cleanup of media no longer available from the source
    cleanup_removed_media(str(source.pk), video_keys)
    # Clear references to indexed data
    videos = video = None
    db_batch_data.clear()
    db_batch_media.clear()
    # Trigger any signals that we skipped with batched updates
    vn_fmt = _('Checking all media for "{}"')
    save_all_media_for_source(
        str(source.pk),
        schedule=dict(run_at=60),
        verbose_name=vn_fmt.format(source.name),
    )


@dynamic_retry(db_task, priority=100, retries=15, queue=Val(TaskQueue.FS))
def check_source_directory_exists(source_id):
    '''
        Checks the output directory for a source exists and is writable, if it does
        not attempt to create it. This is a task so if there are permission errors
        they are logged as failed tasks.
    '''
    try:
        source = Source.objects.get(pk=source_id)
    except Source.DoesNotExist as e:
        # Task triggered but the Source has been deleted, delete the task
        raise CancelExecution(_('no such source'), retry=False) from e
    # Check the source output directory exists
    if not source.directory_exists():
        # Try to create it
        log.info(f'Creating directory: {source.directory_path}')
        source.make_directory()


@dynamic_retry(db_task, delay=10, priority=90, retries=15, queue=Val(TaskQueue.NET))
def download_source_images(source_id):
    '''
        Downloads an image and save it as a local thumbnail attached to a
        Source instance.
    '''
    try:
        source = Source.objects.get(pk=source_id)
    except Source.DoesNotExist as e:
        # Task triggered but the source no longer exists, do nothing
        log.error(f'Task download_source_images(pk={source_id}) called but no '
                  f'source exists with ID: {source_id}')
        raise CancelExecution(_('no such source'), retry=False) from e
    avatar, banner = source.get_image_url
    log.info(f'Thumbnail URL for source with ID: {source_id} / {source} '
        f'Avatar: {avatar} '
        f'Banner: {banner}')
    if banner is not None:
        url = banner
        i = get_remote_image(url)
        image_file = BytesIO()
        i.save(image_file, 'JPEG', quality=85, optimize=True, progressive=True)

        for file_name in ["banner.jpg", "background.jpg"]:
            # Reset file pointer to the beginning for the next save
            image_file.seek(0)
            # Create a Django ContentFile from BytesIO stream
            django_file = ContentFile(image_file.read())
            file_path = source.directory_path / file_name
            with open(file_path, 'wb') as f:
                f.write(django_file.read())
        i = image_file = None

    if avatar is not None:
        url = avatar
        i = get_remote_image(url)
        image_file = BytesIO()
        i.save(image_file, 'JPEG', quality=85, optimize=True, progressive=True)

        for file_name in ["poster.jpg", "season-poster.jpg"]:
            # Reset file pointer to the beginning for the next save
            image_file.seek(0)
            # Create a Django ContentFile from BytesIO stream
            django_file = ContentFile(image_file.read())
            file_path = source.directory_path / file_name
            with open(file_path, 'wb') as f:
                f.write(django_file.read())
        i = image_file = None

    log.info(f'Thumbnail downloaded for source with ID: {source_id} / {source}')


@background(schedule=dict(priority=40, run_at=60), queue=Val(TaskQueue.NET), remove_existing_tasks=True)
def download_media_metadata(media_id):
    '''
        Downloads the metadata for a media item.
    '''
    try:
        media = Media.objects.get(pk=media_id)
    except Media.DoesNotExist as e:
        # Task triggered but the media no longer exists, do nothing
        log.error(f'Task download_media_metadata(pk={media_id}) called but no '
                  f'media exists with ID: {media_id}')
        raise InvalidTaskError(_('no such media')) from e
    if media.manual_skip:
        log.info(f'Task for ID: {media_id} / {media} skipped, due to task being manually skipped.')
        return
    source = media.source
    wait_for_errors(
        media,
        queue_name=Val(TaskQueue.LIMIT),
        task_name='sync.tasks.download_media_metadata',
    )
    try:
        metadata = media.index_metadata()
    except YouTubeError as e:
        e_str = str(e)
        raise_exception = True
        if ': Premieres in ' in e_str:
            now = timezone.now()
            published_datetime = None

            parts = e_str.split(': ', 1)[1].rsplit(' ', 2)
            unit = lambda p: str(p[-1]).lower()
            number = lambda p: int(str(p[-2]), base=10)
            log.debug(parts)
            try:
                if 'days' == unit(parts):
                    published_datetime = now + timedelta(days=number(parts))
                if 'hours' == unit(parts):
                    published_datetime = now + timedelta(hours=number(parts))
                if 'minutes' == unit(parts):
                    published_datetime = now + timedelta(minutes=number(parts))
                log.debug(unit(parts))
                log.debug(number(parts))
            except Exception as ee:
                log.exception(ee)
                pass

            if published_datetime:
                media.published = published_datetime
                media.manual_skip = True
                media.save()
                verbose_name = _('Waiting for the premiere of "{}" at: {}')
                wait_for_media_premiere(
                    str(media.pk),
                    repeat=Task.HOURLY,
                    repeat_until = published_datetime + timedelta(hours=1),
                    verbose_name=verbose_name.format(media.key, published_datetime.isoformat(' ', 'seconds')),
                )
                raise_exception = False
        if raise_exception:
            raise
        log.debug(str(e))
        return
    response = metadata
    if getattr(settings, 'SHRINK_NEW_MEDIA_METADATA', False):
        response = filter_response(metadata, True)
    media.ingest_metadata(response)
    pointer_dict = {'_using_table': True}
    media.metadata = media.metadata_dumps(arg_dict=pointer_dict)
    upload_date = media.upload_date
    # Media must have a valid upload date
    if upload_date:
        media.published = timezone.make_aware(upload_date)
    timestamp = media.get_metadata_first_value(
        ('release_timestamp', 'timestamp',),
        arg_dict=response,
    )
    try:
        published_dt = media.ts_to_dt(timestamp)
    except AssertionError:
        pass
    else:
        if published_dt:
            media.published = published_dt

    # Store title in DB so it's fast to access
    if media.metadata_title:
        media.title = media.metadata_title[:200]

    # Store duration in DB so it's fast to access
    if media.metadata_duration:
        media.duration = media.metadata_duration

    # Don't filter media here, the post_save signal will handle that
    save_model(media)
    log.info(f'Saved {len(media.metadata_dumps())} bytes of metadata for: '
             f'{source} / {media}: {media_id}')


@dynamic_retry(db_task, delay=10, priority=90, retries=15, queue=Val(TaskQueue.NET))
def download_media_image(media_id, url):
    '''
        Downloads an image from a URL and save it as a local thumbnail attached to a
        Media instance.
    '''
    try:
        media = Media.objects.get(pk=media_id)
    except Media.DoesNotExist as e:
        # Task triggered but the media no longer exists, do nothing
        raise CancelExecution(_('no such media'), retry=False) from e
    if media.skip or media.manual_skip:
        # Media was toggled to be skipped after the task was scheduled
        log.warn(f'Download task triggered for media: {media} (UUID: {media.pk}) but '
                 f'it is now marked to be skipped, not downloading thumbnail')
        return
    width = getattr(settings, 'MEDIA_THUMBNAIL_WIDTH', 430)
    height = getattr(settings, 'MEDIA_THUMBNAIL_HEIGHT', 240)
    try:
        try:
            i = get_remote_image(url)
        except requests.HTTPError as re:
            if 404 != re.response.status_code:
                raise
            raise NoThumbnailException(re.response.reason) from re
    except NoThumbnailException as e:
        raise CancelExecution(str(e.__cause__), retry=False) from e
    if (i.width > width) and (i.height > height):
        log.info(f'Resizing {i.width}x{i.height} thumbnail to '
                 f'{width}x{height}: {url}')
        i = resize_image_to_height(i, width, height)
    image_file = BytesIO()
    i.save(image_file, 'JPEG', quality=85, optimize=True, progressive=True)
    image_file.seek(0)
    media.thumb.save(
        'thumb',
        SimpleUploadedFile(
            'thumb',
            image_file.read(),
            'image/jpeg',
        ),
        save=True
    )
    i = image_file = None
    log.info(f'Saved thumbnail for: {media} from: {url}')
    # After media is downloaded, copy the updated thumbnail.
    copy_thumbnail = (
        media.downloaded and
        media.source.copy_thumbnails and
        media.thumb_file_exists
    )
    if copy_thumbnail:
        log.info(f'Copying media thumbnail from: {media.thumb.path} '
                 f'to: {media.thumbpath}')
        copyfile(media.thumb.path, media.thumbpath)        
    return True

@huey_signal(huey_signals.SIGNAL_COMPLETE, queue=Val(TaskQueue.NET))
def on_complete_download_media_image(signal_name, task_obj, exception_obj=None, /, *, huey=None):
    assert huey_signals.SIGNAL_COMPLETE == signal_name
    assert huey is not None
    if 'download_media_image' != task_obj.name:
        return
    result = huey.result(preserve=True, id=task_obj.id)
    # clear True from the results storage
    if result is True:
        huey.result(preserve=False, id=task_obj.id)

@background(schedule=dict(priority=10, run_at=10), queue=Val(TaskQueue.FS), remove_existing_tasks=True)
def download_media_thumbnail(media_id, url):
    try:
        return download_media_image.call_local(media_id, url)
    except CancelExecution as e:
        raise InvalidTaskError(str(e)) from e

@background(schedule=dict(priority=30, run_at=60), queue=Val(TaskQueue.NET), remove_existing_tasks=True)
def download_media(media_id, override=False):
    '''
        Downloads the media to disk and attaches it to the Media instance.
    '''
    try:
        media = Media.objects.get(pk=media_id)
    except Media.DoesNotExist as e:
        # Task triggered but the media no longer exists, do nothing
        raise InvalidTaskError(_('no such media')) from e
    else:
        if not media.download_checklist(override):
            # any condition that needs to reschedule the task
            # should raise an exception to avoid this
            return

    wait_for_errors(
        media,
        queue_name=Val(TaskQueue.LIMIT),
        task_name='sync.tasks.download_media',
    )
    filepath = media.filepath
    container = format_str = None
    log.info(f'Downloading media: {media} (UUID: {media.pk}) to: "{filepath}"')
    try:
        format_str, container = media.download_media()
    except NoFormatException as e:
        # Try refreshing formats
        if media.has_metadata:
            log.debug(f'Scheduling a task to refresh metadata for: {media.key}: "{media.name}"')
            refresh_formats(str(media.pk))
        log.exception(str(e))
        raise
    else:
        if not os.path.exists(filepath):
            # Try refreshing formats
            if media.has_metadata:
                log.debug(f'Scheduling a task to refresh metadata for: {media.key}: "{media.name}"')
                refresh_formats(str(media.pk))
            # Expected file doesn't exist on disk
            err = (f'Failed to download media: {media} (UUID: {media.pk}) to disk, '
                   f'expected outfile does not exist: {filepath}')
            log.error(err)
            # Raising an error here triggers the task to be re-attempted (or fail)
            raise DownloadFailedException(err)

        # Media has been downloaded successfully
        media.download_finished(format_str, container, filepath)
        save_model(media)
        media.copy_thumbnail()
        media.write_nfo_file()
        # Schedule a task to update media servers
        schedule_media_servers_update()


@db_task(delay=30, expires=210, priority=100, queue=Val(TaskQueue.NET))
def rescan_media_server(mediaserver_id):
    '''
        Attempts to request a media rescan on a remote media server.
    '''
    try:
        mediaserver = MediaServer.objects.get(pk=mediaserver_id)
    except MediaServer.DoesNotExist as e:
        # Task triggered but the media server no longer exists, do nothing
        raise CancelExecution(_('no such server'), retry=False) from e
    # Request an rescan / update
    log.info(f'Updating media server: {mediaserver}')
    mediaserver.update()


@background(schedule=dict(priority=30, run_at=600), queue=Val(TaskQueue.FS), remove_existing_tasks=True)
def save_all_media_for_source(source_id):
    '''
        Iterates all media items linked to a source and saves them to
        trigger the post_save signal for every media item. Used when a
        source has its parameters changed and all media needs to be
        checked to see if its download status has changed.
    '''
    db.reset_queries()
    try:
        source = Source.objects.get(pk=source_id)
    except Source.DoesNotExist as e:
        # Task triggered but the source no longer exists, do nothing
        log.error(f'Task save_all_media_for_source(pk={source_id}) called but no '
                  f'source exists with ID: {source_id}')
        raise InvalidTaskError(_('no such source')) from e

    refresh_qs = Media.objects.all().only(
        'pk',
        'uuid',
        'key',
        'title', # for name property
    ).filter(
        source=source,
        can_download=False,
        skip=False,
        manual_skip=False,
        downloaded=False,
        metadata__isnull=False,
    )
    save_qs = Media.objects.all().only(
        'pk',
        'uuid',
    ).filter(
        source=source,
    )
    saved_later = set()
    task = get_source_check_task(source_id)
    if task:
        task._verbose_name = remove_enclosed(
            task.verbose_name, '[', ']', ' ',
            valid='0123456789/,',
            end=task.verbose_name.find('Check'),
        )
    tvn_format = '1/{:,}' + f'/{refresh_qs.count():,}'
    for mn, media in enumerate(qs_gen(refresh_qs), start=1):
        update_task_status(task, tvn_format.format(mn))
        refresh_formats(str(media.pk))
        saved_later.add(media.uuid)

    # Keep out of the way of the index task!
    # SQLite will be locked for a while if we start
    # a large source, which reschedules a more costly task.
    if 'sqlite' == db_vendor:
        index_task = get_source_index_task(source_id)
        if index_task and index_task.locked_by_pid_running():
            raise Exception(_('Indexing not completed'))

    # Trigger the post_save signal for each media item linked to this source as various
    # flags may need to be recalculated
    tvn_format = '2/{:,}' + f'/{save_qs.count():,}'
    for mn, media in enumerate(qs_gen(save_qs), start=1):
        if media.uuid not in saved_later:
            update_task_status(task, tvn_format.format(mn))
            save_model(media)
    # Reset task.verbose_name to the saved value
    update_task_status(task, None)


@dynamic_retry(db_task, backoff_func=lambda n: (n*3600)+600, priority=50, retries=15, queue=Val(TaskQueue.LIMIT))
def refresh_formats(media_id):
    try:
        media = Media.objects.get(pk=media_id)
    except Media.DoesNotExist as e:
        raise CancelExecution(_('no such media'), retry=False) from e
    else:
        wait_for_errors(
            media,
            queue_name=Val(TaskQueue.LIMIT),
        )
        save, retry, msg = media.refresh_formats()
        if save is not True:
            log.warning(f'Refreshing formats for "{media.key}" failed: {msg}')
            exc = CancelExecution(
                _('failed to refresh formats for:'),
                f'{media.key} / {media.uuid}:',
                msg,
                retry=retry,
            )
            # combine the strings
            exc.args = (' '.join(map(str, exc.args)),)
            # store instance details
            exc.instance = dict(
                key=media.key,
                model='Media',
                uuid=str(media.pk),
            )
            # store the function results
            exc.reason = msg
            exc.save = save
            raise exc
        log.info(f'Saving refreshed formats for "{media.key}": {msg}')
        save_model(media)


@db_task(delay=60, priority=80, retries=5, retry_delay=60, queue=Val(TaskQueue.FS))
@atomic(durable=True)
def rename_media(media_id):
    try:
        media = Media.objects.get(pk=media_id)
    except Media.DoesNotExist as e:
        raise CancelExecution(_('no such media'), retry=False) from e
    else:
        with huey_lock_task(
            f'media:{media.uuid}',
            queue=Val(TaskQueue.DB),
        ):
            media.rename_files()


@db_task(delay=300, priority=80, retries=5, retry_delay=600, queue=Val(TaskQueue.FS))
@atomic(durable=True)
def rename_all_media_for_source(source_id):
    try:
        source = Source.objects.get(pk=source_id)
    except Source.DoesNotExist as e:
        # Task triggered but the source no longer exists, do nothing
        log.error(f'Task rename_all_media_for_source(pk={source_id}) called but no '
                  f'source exists with ID: {source_id}')
        raise CancelExecution(_('no such source'), retry=False) from e
    # Check that the settings allow renaming
    rename_sources_setting = getattr(settings, 'RENAME_SOURCES') or list()
    create_rename_tasks = (
        (
            source.directory and
            source.directory in rename_sources_setting
        ) or
        getattr(settings, 'RENAME_ALL_SOURCES', False)
    )
    if not create_rename_tasks:
        return None
    mqs = Media.objects.all().filter(
        source=source,
        downloaded=True,
    )
    for media in qs_gen(mqs):
        with huey_lock_task(
            f'media:{media.uuid}',
            queue=Val(TaskQueue.DB),
        ):
            with atomic():
                media.rename_files()


@background(schedule=dict(priority=0, run_at=60), queue=Val(TaskQueue.DB), remove_existing_tasks=True)
def wait_for_media_premiere(media_id):
    try:
        media = Media.objects.get(pk=media_id)
    except Media.DoesNotExist as e:
        raise InvalidTaskError(_('no such media')) from e
    else:
        valid, hours = media.wait_for_premiere()
        if not valid:
            return
        
        if hours:
            task = get_media_premiere_task(media_id)
            update_task_status(task, f'available in {hours} hours')
        save_model(media)


@background(schedule=dict(priority=1, run_at=90), queue=Val(TaskQueue.FS), remove_existing_tasks=False)
def delete_all_media_for_source(source_id, source_name, source_directory):
    source = None
    assert source_id
    assert source_name
    assert source_directory
    try:
        source = Source.objects.get(pk=source_id)
    except Source.DoesNotExist:
        # Task triggered but the source no longer exists, do nothing
        log.warn(f'Task delete_all_media_for_source(pk={source_id}) called but no '
                  f'source exists with ID: {source_id}')
        #raise InvalidTaskError(_('no such source')) from e
        pass # this task can run after a source was deleted
    mqs = Media.objects.all().defer(
        'metadata',
    ).filter(
        source=source or source_id,
    )
    with atomic(durable=True):
        for media in qs_gen(mqs):
            log.info(f'Deleting media for source: {source_name} item: {media.name}')
            with atomic():
                #media.downloaded = False
                media.skip = True
                media.manual_skip = True
                media.save()
                media.delete()
    # Remove the directory, if the user requested that
    directory_path = Path(source_directory)
    remove = (
        (source and source.delete_removed_media) or
        (directory_path / '.to_be_removed').is_file()
    )
    if source:
        with atomic(durable=True):
            source.delete()
    if remove:
        log.info(f'Deleting directory for: {source_name}: {directory_path}')
        rmtree(directory_path, True)
<|MERGE_RESOLUTION|>--- conflicted
+++ resolved
@@ -27,15 +27,9 @@
 from background_task import background
 from background_task.exceptions import InvalidTaskError
 from background_task.models import Task, CompletedTask
-<<<<<<< HEAD
-from django_huey import task as huey_task # noqa
+from django_huey import lock_task as huey_lock_task, task as huey_task # noqa
 from django_huey import db_periodic_task, db_task, signal as huey_signal
 from huey import crontab as huey_crontab, signals as huey_signals
-=======
-from django_huey import lock_task as huey_lock_task, task as huey_task # noqa
-from django_huey import db_periodic_task, db_task
-from huey import crontab as huey_crontab
->>>>>>> f17af83f
 from common.huey import CancelExecution, dynamic_retry, register_huey_signals
 from common.logger import log
 from common.errors import ( BgTaskWorkerError, DownloadFailedException,
