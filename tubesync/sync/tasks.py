--- conflicted
+++ resolved
@@ -666,22 +666,6 @@
                 pass
         # Schedule a task to update media servers
         schedule_media_servers_update()
-<<<<<<< HEAD
-    else:
-        # Expected file doesn't exist on disk
-        err = (f'Failed to download media: {media} (UUID: {media.pk}) to disk, '
-               f'expected outfile does not exist: {filepath}')
-        log.error(err)
-        # Try refreshing formats
-        if media.has_metadata:
-            refresh_formats(
-                str(media.pk),
-                verbose_name=f'Refreshing metadata formats for: {media.key}: "{media.name}"',
-            )
-        # Raising an error here triggers the task to be re-attempted (or fail)
-        raise DownloadFailedException(err)
-=======
->>>>>>> 4193dd31
 
 
 @background(schedule=dict(priority=0, run_at=30), queue=Val(TaskQueue.NET), remove_existing_tasks=True)
@@ -770,11 +754,7 @@
     update_task_status(task, None)
 
 
-<<<<<<< HEAD
 @background(schedule=dict(priority=50, run_at=0), queue=Val(TaskQueue.NET), remove_existing_tasks=True)
-=======
-@background(schedule=dict(priority=10, run_at=0), queue=Val(TaskQueue.NET), remove_existing_tasks=True)
->>>>>>> 4193dd31
 def refresh_formats(media_id):
     try:
         media = Media.objects.get(pk=media_id)
