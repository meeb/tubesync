'''
    Start, stop and manage scheduled tasks. These are generally triggered by Django
    signals (see signals.py).
'''


import os
import json
import math
import uuid
from io import BytesIO
from hashlib import sha1
from datetime import datetime, timedelta
from shutil import copyfile
from PIL import Image
from django.conf import settings
from django.core.files.base import ContentFile
from django.core.files.uploadedfile import SimpleUploadedFile
from django.utils import timezone
from django.db.transaction import atomic
from django.db.utils import IntegrityError
from django.utils.translation import gettext_lazy as _
from background_task import background
from background_task.models import Task, CompletedTask
from common.logger import log
from common.errors import NoMediaException, DownloadFailedException
from common.utils import json_serial
from .models import Source, Media, MediaServer
from .utils import (get_remote_image, resize_image_to_height, delete_file,
                    write_text_file, filter_response)
from .youtube import YouTubeError


def get_hash(task_name, pk):
    '''
        Create a background_task compatible hash for a Task or CompletedTask.
    '''
    task_params = json.dumps(((str(pk),), {}), sort_keys=True)
    return sha1(f'{task_name}{task_params}'.encode('utf-8')).hexdigest()


def map_task_to_instance(task):
    '''
        Reverse-maps a scheduled backgrond task to an instance. Requires the task name
        to be a known task function and the first argument to be a UUID. This is used
        because UUID's are incompatible with background_task's "creator" feature.
    '''
    TASK_MAP = {
        'sync.tasks.index_source_task': Source,
        'sync.tasks.check_source_directory_exists': Source,
        'sync.tasks.download_media_thumbnail': Media,
        'sync.tasks.download_media': Media,
        'sync.tasks.download_media_metadata': Media,
        'sync.tasks.save_all_media_for_source': Source,
        'sync.tasks.rename_media': Media,
        'sync.tasks.rename_all_media_for_source': Source,
        'sync.tasks.wait_for_media_premiere': Media,
    }
    MODEL_URL_MAP = {
        Source: 'sync:source',
        Media: 'sync:media-item',
    }
    # Unpack
    task_func, task_args_str = task.task_name, task.task_params
    model = TASK_MAP.get(task_func, None)
    if not model:
        return None, None
    url = MODEL_URL_MAP.get(model, None)
    if not url:
        return None, None
    try:
        task_args = json.loads(task_args_str)
    except (TypeError, ValueError, AttributeError):
        return None, None
    if len(task_args) != 2:
        return None, None
    args, kwargs = task_args
    if len(args) == 0:
        return None, None
    instance_uuid_str = args[0]
    try:
        instance_uuid = uuid.UUID(instance_uuid_str)
    except (TypeError, ValueError, AttributeError):
        return None, None
    try:
        instance = model.objects.get(pk=instance_uuid)
        return instance, url
    except model.DoesNotExist:
        return None, None


def get_error_message(task):
    '''
        Extract an error message from a failed task. This is the last line of the
        last_error field with the method name removed.
    '''
    if not task.has_error():
        return ''
    stacktrace_lines = task.last_error.strip().split('\n')
    if len(stacktrace_lines) == 0:
        return ''
    error_message = stacktrace_lines[-1].strip()
    if ':' not in error_message:
        return ''
    return error_message.split(':', 1)[1].strip()


def get_source_completed_tasks(source_id, only_errors=False):
    '''
        Returns a queryset of CompletedTask objects for a source by source ID.
    '''
    q = {'queue': source_id}
    if only_errors:
        q['failed_at__isnull'] = False
    return CompletedTask.objects.filter(**q).order_by('-failed_at')


def get_media_download_task(media_id):
    try:
        return Task.objects.get_task('sync.tasks.download_media',
                                     args=(str(media_id),))[0]
    except IndexError:
        return False

def get_media_metadata_task(media_id):
    try:
        return Task.objects.get_task('sync.tasks.download_media_metadata',
                                     args=(str(media_id),))[0]
    except IndexError:
        return False

def get_media_premiere_task(media_id):
    try:
        return Task.objects.get_task('sync.tasks.wait_for_media_premiere',
                                     args=(str(media_id),))[0]
    except IndexError:
        return False

def delete_task_by_source(task_name, source_id):
    now = timezone.now()
    unlocked = Task.objects.unlocked(now)
    return unlocked.filter(task_name=task_name, queue=str(source_id)).delete()


def delete_task_by_media(task_name, args):
    max_run_time = getattr(settings, 'MAX_RUN_TIME', 3600)
    now = timezone.now()
    expires_at = now - timedelta(seconds=max_run_time)
    task_qs = Task.objects.get_task(task_name, args=args)
    unlocked = task_qs.filter(locked_by=None) | task_qs.filter(locked_at__lt=expires_at)
    return unlocked.delete()


def cleanup_completed_tasks():
    days_to_keep = getattr(settings, 'COMPLETED_TASKS_DAYS_TO_KEEP', 30)
    delta = timezone.now() - timedelta(days=days_to_keep)
    log.info(f'Deleting completed tasks older than {days_to_keep} days '
             f'(run_at before {delta})')
    CompletedTask.objects.filter(run_at__lt=delta).delete()


def cleanup_old_media():
    for source in Source.objects.filter(delete_old_media=True, days_to_keep__gt=0):
        delta = timezone.now() - timedelta(days=source.days_to_keep)
        for media in source.media_source.filter(downloaded=True, download_date__lt=delta):
            log.info(f'Deleting expired media: {source} / {media} '
                     f'(now older than {source.days_to_keep} days / '
                     f'download_date before {delta})')
            # .delete() also triggers a pre_delete signal that removes the files
            media.delete()


def cleanup_removed_media(source, videos):
    media_objects = Media.objects.filter(source=source)
    for media in media_objects:
        matching_source_item = [video['id'] for video in videos if video['id'] == media.key]
        if not matching_source_item:
            log.info(f'{media.name} is no longer in source, removing')
            media.delete()


@background(schedule=300, remove_existing_tasks=True)
@atomic(durable=True)
def index_source_task(source_id):
    '''
        Indexes media available from a Source object.
    '''

    from common.utils import time_func, profile_func
    def get_source(source_id):
        @time_func
        def f(sid):
            return Source.objects.get(pk=sid)
        rt = f(source_id)
        elapsed = rt[1][0]
        log.debug(f'get_source: took {elapsed:.6f} seconds')
        return rt[0]
    def time_model_function(instance, func):
        @time_func
        def f(c):
            return c()
        rt = f(func)
        elapsed = rt[1][0]
        log.debug(f'time_model_function: {instance}: {func}: took {elapsed:.6f} seconds')
        return rt[0]

    try:
        #source = Source.objects.get(pk=source_id)
        source = get_source(source_id)
    except Source.DoesNotExist:
        # Task triggered but the Source has been deleted, delete the task
        return
    # Reset any errors
    source.has_failed = False
    #source.save()
    time_model_function(source, source.save)
    # Index the source
    #videos = source.index_media()
    videos = time_model_function(source, source.index_media)
    if not videos:
        raise NoMediaException(f'Source "{source}" (ID: {source_id}) returned no '
                               f'media to index, is the source key valid? Check the '
                               f'source configuration is correct and that the source '
                               f'is reachable')
    # Got some media, update the last crawl timestamp
    source.last_crawl = timezone.now()
<<<<<<< HEAD
    source.save()
    num_videos = len(videos)
    log.info(f'Found {num_videos} media items for source: {source}')
=======
    #source.save()
    time_model_function(source, source.save)
    log.info(f'Found {len(videos)} media items for source: {source}')
>>>>>>> cca20b2b
    fields = lambda f, m: m.get_metadata_field(f)
    tvn_format = '[{}' + f'/{num_videos}] {task.verbose_name}'
    for vn, video in enumerate(videos, start=1):
        task.verbose_name = tvn_format.format(vn)
        # Create or update each video as a Media object
        key = video.get(source.key_field, None)
        if not key:
            # Video has no unique key (ID), it can't be indexed
            continue
        try:
            media = Media.objects.get(key=key, source=source)
        except Media.DoesNotExist:
            media = Media(key=key)
        media.source = source
        media.duration = float(video.get(fields('duration', media), None) or 0) or None
        media.title = str(video.get(fields('title', media), ''))[:200]
        timestamp = video.get(fields('timestamp', media), None)
        published_dt = media.metadata_published(timestamp)
        if published_dt is not None:
            media.published = published_dt
        try:
            with atomic():
                #media.save()
                time_model_function(media, media.save)
            log.debug(f'Indexed media: {source} / {media}')
            # log the new media instances
            new_media_instance = (
                media.created and
                source.last_crawl and
                media.created >= source.last_crawl
            )
            if new_media_instance:
                log.info(f'Indexed new media: {source} / {media}')
        except IntegrityError as e:
            log.error(f'Index media failed: {source} / {media} with "{e}"')
    # Tack on a cleanup of old completed tasks
    cleanup_completed_tasks()
    # Tack on a cleanup of old media
    cleanup_old_media()
    if source.delete_removed_media:
        log.info(f'Cleaning up media no longer in source: {source}')
        cleanup_removed_media(source, videos)


@background(schedule=0)
def check_source_directory_exists(source_id):
    '''
        Checks the output directory for a source exists and is writable, if it does
        not attempt to create it. This is a task so if there are permission errors
        they are logged as failed tasks.
    '''
    try:
        source = Source.objects.get(pk=source_id)
    except Source.DoesNotExist:
        # Task triggered but the Source has been deleted, delete the task
        return
    # Check the source output directory exists
    if not source.directory_exists():
        # Try and create it
        log.info(f'Creating directory: {source.directory_path}')
        source.make_directory()


@background(schedule=0)
def download_source_images(source_id):
    '''
        Downloads an image and save it as a local thumbnail attached to a
        Source instance.
    '''
    try:
        source = Source.objects.get(pk=source_id)
    except Source.DoesNotExist:
        # Task triggered but the source no longer exists, do nothing
        log.error(f'Task download_source_images(pk={source_id}) called but no '
                  f'source exists with ID: {source_id}')
        return
    avatar, banner = source.get_image_url
    log.info(f'Thumbnail URL for source with ID: {source_id} / {source} '
        f'Avatar: {avatar} '
        f'Banner: {banner}')
    if banner != None:
        url = banner
        i = get_remote_image(url)
        image_file = BytesIO()
        i.save(image_file, 'JPEG', quality=85, optimize=True, progressive=True)

        for file_name in ["banner.jpg", "background.jpg"]:
            # Reset file pointer to the beginning for the next save
            image_file.seek(0)
            # Create a Django ContentFile from BytesIO stream
            django_file = ContentFile(image_file.read())
            file_path = source.directory_path / file_name
            with open(file_path, 'wb') as f:
                f.write(django_file.read())

    if avatar != None:
        url = avatar
        i = get_remote_image(url)
        image_file = BytesIO()
        i.save(image_file, 'JPEG', quality=85, optimize=True, progressive=True)

        for file_name in ["poster.jpg", "season-poster.jpg"]:
            # Reset file pointer to the beginning for the next save
            image_file.seek(0)
            # Create a Django ContentFile from BytesIO stream
            django_file = ContentFile(image_file.read())
            file_path = source.directory_path / file_name
            with open(file_path, 'wb') as f:
                f.write(django_file.read())

    log.info(f'Thumbnail downloaded for source with ID: {source_id} / {source}')


@background(schedule=60, remove_existing_tasks=True)
def download_media_metadata(media_id):
    '''
        Downloads the metadata for a media item.
    '''
    try:
        media = Media.objects.get(pk=media_id)
    except Media.DoesNotExist:
        # Task triggered but the media no longer exists, do nothing
        log.error(f'Task download_media_metadata(pk={media_id}) called but no '
                  f'media exists with ID: {media_id}')
        return
    if media.manual_skip:
        log.info(f'Task for ID: {media_id} / {media} skipped, due to task being manually skipped.')
        return
    source = media.source
    try:
        metadata = media.index_metadata()
    except YouTubeError as e:
        e_str = str(e)
        raise_exception = True
        if ': Premieres in ' in e_str:
            now = timezone.now()
            published_datetime = None

            parts = e_str.split(': ', 1)[1].rsplit(' ', 2)
            unit = lambda p: str(p[-1]).lower()
            number = lambda p: int(str(p[-2]), base=10)
            log.debug(parts)
            try:
                if 'days' == unit(parts):
                    published_datetime = now + timedelta(days=number(parts))
                if 'hours' == unit(parts):
                    published_datetime = now + timedelta(hours=number(parts))
                if 'minutes' == unit(parts):
                    published_datetime = now + timedelta(minutes=number(parts))
                log.debug(unit(parts))
                log.debug(number(parts))
            except Exception as ee:
                log.exception(ee)
                pass

            if published_datetime:
                media.published = published_datetime
                media.manual_skip = True
                media.save()
                verbose_name = _('Waiting for the premiere of "{}" at: {}')
                wait_for_media_premiere(
                    str(media.pk),
                    priority=0,
                    queue=str(media.pk),
                    repeat=Task.HOURLY,
                    repeat_until = published_datetime + timedelta(hours=1),
                    verbose_name=verbose_name.format(media.key, published_datetime.isoformat(' ', 'seconds')),
                    remove_existing_tasks=True,
                )
                raise_exception = False
        if raise_exception:
            raise
        log.debug(str(e))
        return
    response = metadata
    if getattr(settings, 'SHRINK_NEW_MEDIA_METADATA', False):
        response = filter_response(metadata, True)
    media.metadata = json.dumps(response, separators=(',', ':'), default=json_serial)
    upload_date = media.upload_date
    # Media must have a valid upload date
    if upload_date:
        media.published = timezone.make_aware(upload_date)
    published = media.metadata_published()
    if published:
        media.published = published

    # Store title in DB so it's fast to access
    if media.metadata_title:
        media.title = media.metadata_title[:200]

    # Store duration in DB so it's fast to access
    if media.metadata_duration:
        media.duration = media.metadata_duration

    # Don't filter media here, the post_save signal will handle that
    media.save()
    log.info(f'Saved {len(media.metadata)} bytes of metadata for: '
             f'{source} / {media}: {media_id}')


@background(schedule=60, remove_existing_tasks=True)
def download_media_thumbnail(media_id, url):
    '''
        Downloads an image from a URL and save it as a local thumbnail attached to a
        Media instance.
    '''
    try:
        media = Media.objects.get(pk=media_id)
    except Media.DoesNotExist:
        # Task triggered but the media no longer exists, do nothing
        return
    if media.skip:
        # Media was toggled to be skipped after the task was scheduled
        log.warn(f'Download task triggered for media: {media} (UUID: {media.pk}) but '
                 f'it is now marked to be skipped, not downloading thumbnail')
        return
    width = getattr(settings, 'MEDIA_THUMBNAIL_WIDTH', 430)
    height = getattr(settings, 'MEDIA_THUMBNAIL_HEIGHT', 240)
    i = get_remote_image(url)
    log.info(f'Resizing {i.width}x{i.height} thumbnail to '
             f'{width}x{height}: {url}')
    i = resize_image_to_height(i, width, height)
    image_file = BytesIO()
    i.save(image_file, 'JPEG', quality=85, optimize=True, progressive=True)
    image_file.seek(0)
    media.thumb.save(
        'thumb',
        SimpleUploadedFile(
            'thumb',
            image_file.read(),
            'image/jpeg',
        ),
        save=True
    )
    log.info(f'Saved thumbnail for: {media} from: {url}')
    return True


@background(schedule=60, remove_existing_tasks=True)
def download_media(media_id):
    '''
        Downloads the media to disk and attaches it to the Media instance.
    '''
    try:
        media = Media.objects.get(pk=media_id)
    except Media.DoesNotExist:
        # Task triggered but the media no longer exists, do nothing
        return
    if media.skip:
        # Media was toggled to be skipped after the task was scheduled
        log.warn(f'Download task triggered for media: {media} (UUID: {media.pk}) but '
                 f'it is now marked to be skipped, not downloading')
        return
    downloaded_file_exists = (
        media.media_file_exists or
        media.filepath.exists()
    )
    if media.downloaded and downloaded_file_exists:
        # Media has been marked as downloaded before the download_media task was fired,
        # skip it
        log.warn(f'Download task triggered for media: {media} (UUID: {media.pk}) but '
                 f'it has already been marked as downloaded, not downloading again')
        return
    if not media.source.download_media:
        log.warn(f'Download task triggered for media: {media} (UUID: {media.pk}) but '
                 f'the source {media.source} has since been marked to not download, '
                 f'not downloading')
        return
    max_cap_age = media.source.download_cap_date
    published = media.published
    if max_cap_age and published:
        if published <= max_cap_age:
            log.warn(f'Download task triggered media: {media} (UUID: {media.pk}) but '
                     f'the source has a download cap and the media is now too old, '
                     f'not downloading')
            return
    filepath = media.filepath
    log.info(f'Downloading media: {media} (UUID: {media.pk}) to: "{filepath}"')
    format_str, container = media.download_media()
    if os.path.exists(filepath):
        # Media has been downloaded successfully
        log.info(f'Successfully downloaded media: {media} (UUID: {media.pk}) to: '
                 f'"{filepath}"')
        # Link the media file to the object and update info about the download
        media.media_file.name = str(media.source.type_directory_path / media.filename)
        media.downloaded = True
        media.download_date = timezone.now()
        media.downloaded_filesize = os.path.getsize(filepath)
        media.downloaded_container = container
        if '+' in format_str:
            # Seperate audio and video streams
            vformat_code, aformat_code = format_str.split('+')
            aformat = media.get_format_by_code(aformat_code)
            vformat = media.get_format_by_code(vformat_code)
            media.downloaded_format = vformat['format']
            media.downloaded_height = vformat['height']
            media.downloaded_width = vformat['width']
            media.downloaded_audio_codec = aformat['acodec']
            media.downloaded_video_codec = vformat['vcodec']
            media.downloaded_container = container
            media.downloaded_fps = vformat['fps']
            media.downloaded_hdr = vformat['is_hdr']
        else:
            # Combined stream or audio-only stream
            cformat_code = format_str
            cformat = media.get_format_by_code(cformat_code)
            media.downloaded_audio_codec = cformat['acodec']
            if cformat['vcodec']:
                # Combined
                media.downloaded_format = cformat['format']
                media.downloaded_height = cformat['height']
                media.downloaded_width = cformat['width']
                media.downloaded_video_codec = cformat['vcodec']
                media.downloaded_fps = cformat['fps']
                media.downloaded_hdr = cformat['is_hdr']
            else:
                media.downloaded_format = 'audio'
        media.save()
        # If selected, copy the thumbnail over as well
        if media.source.copy_thumbnails:
            if not media.thumb_file_exists:
                thumbnail_url = media.thumbnail
                if thumbnail_url:
                    args = ( str(media.pk), thumbnail_url, )
                    delete_task_by_media('sync.tasks.download_media_thumbnail', args)
                    if download_media_thumbnail.now(*args):
                        media.refresh_from_db()
            if media.thumb_file_exists:
                log.info(f'Copying media thumbnail from: {media.thumb.path} '
                         f'to: {media.thumbpath}')
                copyfile(media.thumb.path, media.thumbpath)
        # If selected, write an NFO file
        if media.source.write_nfo:
            log.info(f'Writing media NFO file to: {media.nfopath}')
            try:
                write_text_file(media.nfopath, media.nfoxml)
            except PermissionError as e:
                log.warn(f'A permissions problem occured when writing the new media NFO file: {e.msg}')
                pass
        # Schedule a task to update media servers
        for mediaserver in MediaServer.objects.all():
            log.info(f'Scheduling media server updates')
            verbose_name = _('Request media server rescan for "{}"')
            rescan_media_server(
                str(mediaserver.pk),
                queue=str(media.source.pk),
                priority=0,
                verbose_name=verbose_name.format(mediaserver),
                remove_existing_tasks=True
            )
    else:
        # Expected file doesn't exist on disk
        err = (f'Failed to download media: {media} (UUID: {media.pk}) to disk, '
               f'expected outfile does not exist: {filepath}')
        log.error(err)
        # Try refreshing formats
        media.refresh_formats
        # Raising an error here triggers the task to be re-attempted (or fail)
        raise DownloadFailedException(err)


@background(schedule=300, remove_existing_tasks=True)
def rescan_media_server(mediaserver_id):
    '''
        Attempts to request a media rescan on a remote media server.
    '''
    try:
        mediaserver = MediaServer.objects.get(pk=mediaserver_id)
    except MediaServer.DoesNotExist:
        # Task triggered but the media server no longer exists, do nothing
        return
    # Request an rescan / update
    log.info(f'Updating media server: {mediaserver}')
    mediaserver.update()


@background(schedule=300, remove_existing_tasks=True)
def save_all_media_for_source(source_id):
    '''
        Iterates all media items linked to a source and saves them to
        trigger the post_save signal for every media item. Used when a
        source has its parameters changed and all media needs to be
        checked to see if its download status has changed.
    '''
    try:
        source = Source.objects.get(pk=source_id)
    except Source.DoesNotExist:
        # Task triggered but the source no longer exists, do nothing
        log.error(f'Task save_all_media_for_source(pk={source_id}) called but no '
                  f'source exists with ID: {source_id}')
        return

    already_saved = set()
    mqs = Media.objects.filter(source=source)
    refresh_qs = mqs.filter(
        can_download=False,
        skip=False,
        manual_skip=False,
        downloaded=False,
        metadata__isnull=False,
    )
    for media in refresh_qs:
        try:
            media.refresh_formats
        except YouTubeError as e:
            log.debug(f'Failed to refresh formats for: {source} / {media.key}: {e!s}')
            pass
        else:
            media.save()
            already_saved.add(media.uuid)

    # Trigger the post_save signal for each media item linked to this source as various
    # flags may need to be recalculated
    with atomic():
        for media in mqs:
            if media.uuid not in already_saved:
                media.save()


@background(schedule=60, remove_existing_tasks=True)
def rename_media(media_id):
    try:
        media = Media.objects.defer('metadata', 'thumb').get(pk=media_id)
    except Media.DoesNotExist:
        return
    media.rename_files()


@background(schedule=300, remove_existing_tasks=True)
@atomic(durable=True)
def rename_all_media_for_source(source_id):
    try:
        source = Source.objects.get(pk=source_id)
    except Source.DoesNotExist:
        # Task triggered but the source no longer exists, do nothing
        log.error(f'Task rename_all_media_for_source(pk={source_id}) called but no '
                  f'source exists with ID: {source_id}')
        return
    # Check that the settings allow renaming
    rename_sources_setting = settings.RENAME_SOURCES or list()
    create_rename_tasks = (
        (
            source.directory and
            source.directory in rename_sources_setting
        ) or
        settings.RENAME_ALL_SOURCES
    )
    if not create_rename_tasks:
        return
    mqs = Media.objects.all().defer(
        'metadata',
        'thumb',
    ).filter(
        source=source,
        downloaded=True,
    )
    for media in mqs:
        with atomic():
            media.rename_files()


@background(schedule=60, remove_existing_tasks=True)
def wait_for_media_premiere(media_id):
    hours = lambda td: 1+int((24*td.days)+(td.seconds/(60*60)))

    try:
        media = Media.objects.get(pk=media_id)
    except Media.DoesNotExist:
        return
    if media.metadata:
        return
    now = timezone.now()
    if media.published < now:
        media.manual_skip = False
        media.skip = False
        # start the download tasks
        media.save()
    else:
        media.manual_skip = True
        media.title = _(f'Premieres in {hours(media.published - now)} hours')
        media.save()
<|MERGE_RESOLUTION|>--- conflicted
+++ resolved
@@ -224,15 +224,10 @@
                                f'is reachable')
     # Got some media, update the last crawl timestamp
     source.last_crawl = timezone.now()
-<<<<<<< HEAD
-    source.save()
+    #source.save()
+    time_model_function(source, source.save)
     num_videos = len(videos)
     log.info(f'Found {num_videos} media items for source: {source}')
-=======
-    #source.save()
-    time_model_function(source, source.save)
-    log.info(f'Found {len(videos)} media items for source: {source}')
->>>>>>> cca20b2b
     fields = lambda f, m: m.get_metadata_field(f)
     tvn_format = '[{}' + f'/{num_videos}] {task.verbose_name}'
     for vn, video in enumerate(videos, start=1):
