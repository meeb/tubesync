'''
    Start, stop and manage scheduled tasks. These are generally triggered by Django
    signals (see signals.py).
'''


import os
import json
import random
import requests
import time
import uuid
from collections import deque as queue
from io import BytesIO
from hashlib import sha1
from pathlib import Path
from datetime import timedelta
from shutil import copyfile, rmtree
from django import db
from django.conf import settings
from django.core.files.base import ContentFile
from django.core.files.uploadedfile import SimpleUploadedFile
from django.db import DatabaseError
from django.db.transaction import atomic
from django.utils import timezone
from django.utils.translation import gettext_lazy as _
from background_task import background
from background_task.exceptions import InvalidTaskError
from background_task.models import Task, CompletedTask
from common.logger import log
from common.errors import ( NoFormatException, NoMediaException,
                            NoThumbnailException,
                            DownloadFailedException, )
from common.utils import (  django_queryset_generator as qs_gen,
                            remove_enclosed, seconds_to_timestr, )
from .choices import Val, TaskQueue
<<<<<<< HEAD
from .models import Source, Media, MediaServer, Metadata
from .utils import ( get_remote_image, resize_image_to_height,
                    write_text_file, filter_response, seconds_to_timestr, )
=======
from .models import Source, Media, MediaServer
from .utils import (get_remote_image, resize_image_to_height,
                    filter_response, )
>>>>>>> cec0f60a
from .youtube import YouTubeError

db_vendor = db.connection.vendor


def get_hash(task_name, pk):
    '''
        Create a background_task compatible hash for a Task or CompletedTask.
    '''
    task_params = json.dumps(((str(pk),), {}), sort_keys=True)
    return sha1(f'{task_name}{task_params}'.encode('utf-8')).hexdigest()


def map_task_to_instance(task):
    '''
        Reverse-maps a scheduled backgrond task to an instance. Requires the task name
        to be a known task function and the first argument to be a UUID. This is used
        because UUID's are incompatible with background_task's "creator" feature.
    '''
    TASK_MAP = {
        'sync.tasks.index_source_task': Source,
        'sync.tasks.check_source_directory_exists': Source,
        'sync.tasks.download_media_thumbnail': Media,
        'sync.tasks.download_media': Media,
        'sync.tasks.download_media_metadata': Media,
        'sync.tasks.save_all_media_for_source': Source,
        'sync.tasks.refresh_formats': Media,
        'sync.tasks.rename_media': Media,
        'sync.tasks.rename_all_media_for_source': Source,
        'sync.tasks.wait_for_media_premiere': Media,
        'sync.tasks.delete_all_media_for_source': Source,
    }
    MODEL_URL_MAP = {
        Source: 'sync:source',
        Media: 'sync:media-item',
    }
    # Unpack
    task_func, task_args_str = task.task_name, task.task_params
    model = TASK_MAP.get(task_func, None)
    if not model:
        return None, None
    url = MODEL_URL_MAP.get(model, None)
    if not url:
        return None, None
    try:
        task_args = json.loads(task_args_str)
    except (TypeError, ValueError, AttributeError):
        return None, None
    if len(task_args) != 2:
        return None, None
    args, kwargs = task_args
    if len(args) == 0:
        return None, None
    instance_uuid_str = args[0]
    try:
        instance_uuid = uuid.UUID(instance_uuid_str)
    except (TypeError, ValueError, AttributeError):
        return None, None
    try:
        instance = model.objects.get(pk=instance_uuid)
        return instance, url
    except model.DoesNotExist:
        return None, None


def get_error_message(task):
    '''
        Extract an error message from a failed task. This is the last line of the
        last_error field with the method name removed.
    '''
    if not task.has_error():
        return ''
    stacktrace_lines = task.last_error.strip().split('\n')
    if len(stacktrace_lines) == 0:
        return ''
    error_message = stacktrace_lines[-1].strip()
    if ':' not in error_message:
        return ''
    return error_message.split(':', 1)[1].strip()


def update_task_status(task, status):
    if not task:
        return False
    if not hasattr(task, '_verbose_name'):
        task._verbose_name = remove_enclosed(
            task.verbose_name, '[', ']', ' ',
        )
    if status is None:
        task.verbose_name = task._verbose_name
    else:
        task.verbose_name = f'[{status}] {task._verbose_name}'
    try:
        task.save(update_fields={'verbose_name'})
    except DatabaseError as e:
        if 'Save with update_fields did not affect any rows.' == str(e):
            pass
        else:
            raise
    return True


def get_source_completed_tasks(source_id, only_errors=False):
    '''
        Returns a queryset of CompletedTask objects for a source by source ID.
    '''
    q = {'task_params__istartswith': f'[["{source_id}"'}
    if only_errors:
        q['failed_at__isnull'] = False
    return CompletedTask.objects.filter(**q).order_by('-failed_at')


def get_tasks(task_name, id=None, /, instance=None):
    assert not (id is None and instance is None)
    arg = str(id or instance.pk)
    return Task.objects.get_task(str(task_name), args=(arg,),)

def get_first_task(task_name, id=None, /, *, instance=None):
    tqs = get_tasks(task_name, id, instance).order_by('run_at')
    return tqs[0] if tqs.count() else False

def get_media_download_task(media_id):
    return get_first_task('sync.tasks.download_media', media_id)

def get_media_metadata_task(media_id):
    return get_first_task('sync.tasks.download_media_metadata', media_id)

def get_media_premiere_task(media_id):
    return get_first_task('sync.tasks.wait_for_media_premiere', media_id)

def get_source_check_task(source_id):
    return get_first_task('sync.tasks.save_all_media_for_source', source_id)

def get_source_index_task(source_id):
    return get_first_task('sync.tasks.index_source_task', source_id)


def delete_task_by_source(task_name, source_id):
    now = timezone.now()
    unlocked = Task.objects.unlocked(now)
    qs = unlocked.filter(
        task_name=task_name,
        task_params__istartswith=f'[["{source_id}"',
    )
    return qs.delete()


def delete_task_by_media(task_name, args):
    max_run_time = getattr(settings, 'MAX_RUN_TIME', 3600)
    now = timezone.now()
    expires_at = now - timedelta(seconds=max_run_time)
    task_qs = Task.objects.get_task(task_name, args=args)
    unlocked = task_qs.filter(locked_by=None) | task_qs.filter(locked_at__lt=expires_at)
    return unlocked.delete()


def cleanup_completed_tasks():
    days_to_keep = getattr(settings, 'COMPLETED_TASKS_DAYS_TO_KEEP', 30)
    delta = timezone.now() - timedelta(days=days_to_keep)
    log.info(f'Deleting completed tasks older than {days_to_keep} days '
             f'(run_at before {delta})')
    CompletedTask.objects.filter(run_at__lt=delta).delete()


@atomic(durable=False)
def migrate_queues():
    tqs = Task.objects.all()
    qs = tqs.exclude(queue__in=TaskQueue.values)
    return qs.update(queue=Val(TaskQueue.NET))


def save_model(instance):
    if 'sqlite' != db_vendor:
        with atomic(durable=False):
            instance.save()
        return

    # work around for SQLite and its many
    # "database is locked" errors
    with atomic(durable=False):
        instance.save()
    arg = getattr(settings, 'SQLITE_DELAY_FLOAT', 1.5)
    time.sleep(random.expovariate(arg))


@atomic(durable=False)
def schedule_media_servers_update():
    # Schedule a task to update media servers
    log.info('Scheduling media server updates')
    verbose_name = _('Request media server rescan for "{}"')
    for mediaserver in MediaServer.objects.all():
        rescan_media_server(
            str(mediaserver.pk),
            verbose_name=verbose_name.format(mediaserver),
        )


def wait_for_errors(model, /, *, task_name=None):
    if task_name is None:
        task_name=tuple((
            'sync.tasks.download_media',
            'sync.tasks.download_media_metadata',
        ))
    elif isinstance(task_name, str):
        task_name = tuple((task_name,))
    tasks = list()
    for tn in task_name:
        ft = get_first_task(tn, instance=model)
        if ft:
            tasks.append(ft)
    window = timezone.timedelta(hours=3) + timezone.now()
    tqs = Task.objects.filter(
        task_name__in=task_name,
        attempts__gt=0,
        locked_at__isnull=True,
        run_at__lte=window,
        last_error__contains='HTTPError 429: Too Many Requests',
    )
    for task in tasks:
        update_task_status(task, 'paused (429)')
    
    delay = 10 * tqs.count()
    time_str = seconds_to_timestr(delay)
    log.info(f'waiting for errors: 429 ({time_str}): {model}')
    time.sleep(delay)
    for task in tasks:
        update_task_status(task, None)


def cleanup_old_media():
    with atomic():
        for source in qs_gen(Source.objects.filter(delete_old_media=True, days_to_keep__gt=0)):
            delta = timezone.now() - timedelta(days=source.days_to_keep)
            mqs = source.media_source.defer(
                'metadata',
            ).filter(
                downloaded=True,
                download_date__lt=delta,
            )
            for media in qs_gen(mqs):
                log.info(f'Deleting expired media: {source} / {media} '
                         f'(now older than {source.days_to_keep} days / '
                         f'download_date before {delta})')
                with atomic():
                    # .delete() also triggers a pre_delete/post_delete signals that remove files
                    media.delete()
    schedule_media_servers_update()


def cleanup_removed_media(source, video_keys):
    if not source.delete_removed_media:
        return
    log.info(f'Cleaning up media no longer in source: {source}')
    mqs = Media.objects.defer(
        'metadata',
    ).filter(
        source=source,
    )
    for media in qs_gen(mqs):
        if media.key not in video_keys:
            log.info(f'{media.name} is no longer in source, removing')
            with atomic():
                media.delete()
    schedule_media_servers_update()


def save_db_batch(qs, objs, fields, /):
    assert hasattr(qs, 'bulk_update')
    assert callable(qs.bulk_update)
    assert hasattr(objs, '__len__')
    assert callable(objs.__len__)
    assert isinstance(fields, (tuple, list, set, frozenset))

    num_updated = 0
    num_objs = len(objs)
    with atomic(durable=False):
        num_updated = qs.bulk_update(objs=objs, fields=fields)
    if num_objs == num_updated:
        # this covers at least: list, set, deque
        if hasattr(objs, 'clear') and callable(objs.clear):
            objs.clear()
    return num_updated


@background(schedule=dict(priority=20, run_at=60), queue=Val(TaskQueue.DB), remove_existing_tasks=True)
def migrate_to_metadata(media_id):
    try:
        media = Media.objects.get(pk=media_id)
    except Media.DoesNotExist as e:
        # Task triggered but the media no longer exists, do nothing
        log.error(f'Task migrate_to_metadata(pk={media_id}) called but no '
                  f'media exists with ID: {media_id}')
        raise InvalidTaskError(_('no such media')) from e

    try:
        data = Metadata.objects.get(
            media__isnull=True,
            source=media.source,
            key=media.key,
        )
    except Metadata.DoesNotExist as e:
        raise InvalidTaskError(_('no indexed data to migrate to metadata')) from e

    video = data.value
    fields = lambda f, m: m.get_metadata_field(f)
    timestamp = video.get(fields('timestamp', media), None)
    for key in ('epoch', 'availability', 'extractor_key',):
        field = fields(key, media)
        value = video.get(field)
        existing_value = media.get_metadata_first_value(key)
        if value is None:
            if 'epoch' == key:
                value = timestamp
            elif 'extractor_key' == key:
                value = data.site
        if value is not None:
            if existing_value and ('epoch' == key or value == existing_value):
                continue
            media.save_to_metadata(field, value)


@background(schedule=dict(priority=20, run_at=30), queue=Val(TaskQueue.NET), remove_existing_tasks=True)
def index_source_task(source_id):
    '''
        Indexes media available from a Source object.
    '''
    db.reset_queries()
    cleanup_completed_tasks()
    # deleting expired media should happen any time an index task is requested
    cleanup_old_media()
    try:
        source = Source.objects.get(pk=source_id)
    except Source.DoesNotExist as e:
        # Task triggered but the Source has been deleted, delete the task
        raise InvalidTaskError(_('no such source')) from e
    # An inactive Source would return an empty list for videos anyway
    if not source.is_active:
        return
    # update the target schedule column
    source.task_run_at_dt
    # Reset any errors
    source.has_failed = False
    # Index the source
    videos = source.index_media()
    if not videos:
        source.has_failed = True
        save_model(source)
        raise NoMediaException(f'Source "{source}" (ID: {source_id}) returned no '
                               f'media to index, is the source key valid? Check the '
                               f'source configuration is correct and that the source '
                               f'is reachable')
    # Got some media, update the last crawl timestamp
    source.last_crawl = timezone.now()
    save_model(source)
    delete_task_by_source('sync.tasks.save_all_media_for_source', source.pk)
    num_videos = len(videos)
    log.info(f'Found {num_videos} media items for source: {source}')
    tvn_format = '{:,}' + f'/{num_videos:,}'
    db_batch_data = queue(list(), maxlen=50)
    db_fields_data = frozenset((
        'retrieved',
        'site',
        'value',
    ))
    db_batch_media = queue(list(), maxlen=10)
    db_fields_media = frozenset((
        'duration',
        'published',
        'title',
    ))
    fields = lambda f, m: m.get_metadata_field(f)
    task = get_source_index_task(source_id)
    if task:
        task._verbose_name = remove_enclosed(
            task.verbose_name, '[', ']', ' ',
            valid='0123456789/,',
            end=task.verbose_name.find('Index'),
        )
    vn = 0
    video_keys = set()
    while len(videos) > 0:
        vn += 1
        video = videos.popleft()
        # Create or update each video as a Media object
        key = video.get(source.key_field, None)
        if not key:
            # Video has no unique key (ID), it can't be indexed
            continue
        video_keys.add(key)
        if len(db_batch_data) == db_batch_data.maxlen:
            save_db_batch(Metadata.objects, db_batch_data, db_fields_data)
        if len(db_batch_media) == db_batch_media.maxlen:
            save_db_batch(Media.objects, db_batch_media, db_fields_media)
        update_task_status(task, tvn_format.format(vn))
        media_defaults = dict()
        # create a dummy instance to use its functions
        media = Media(source=source, key=key)
        media_defaults['duration'] = float(video.get(fields('duration', media), None) or 0) or None
        media_defaults['title'] = str(video.get(fields('title', media), ''))[:200]
        site = video.get(fields('ie_key', media), None)
        timestamp = video.get(fields('timestamp', media), None)
        try:
            published_dt = media.ts_to_dt(timestamp)
        except AssertionError:
            pass
        else:
            if published_dt:
<<<<<<< HEAD
                media_defaults['published'] = published_dt
        # Retrieve or create the actual media instance
        media, new_media = source.media_source.only(
            'uuid',
            'source',
            'key',
            *db_fields_media,
        ).get_or_create(defaults=media_defaults, source=source, key=key)
        db_batch_media.append(media)
        data, new_data = source.videos.defer('value').filter(
            media__isnull=True,
        ).get_or_create(source=source, key=key)
        if site:
            data.site = site
        data.retrieved = source.last_crawl
        data.value = video
        db_batch_data.append(data)
        migrate_to_metadata(str(media.pk))
        if not new_media:
            # update the existing media
            for key, value in media_defaults.items():
                setattr(media, key, value)
=======
                media.published = published_dt
        try:
            # save_model(media)
            media.save()
        except IntegrityError as e:
            log.error(f'Index media failed: {source} / {media} with "{e}"')
        else:
>>>>>>> cec0f60a
            log.debug(f'Indexed media: {vn}: {source} / {media}')
        else:
            # log the new media instances
            log.info(f'Indexed new media: {source} / {media}')
            log.info(f'Scheduling tasks to download thumbnail for: {media.key}')
            thumbnail_fmt = 'https://i.ytimg.com/vi/{}/{}default.jpg'
            vn_fmt = _('Downloading {} thumbnail for: "{}": {}')
            for num, prefix in enumerate(('hq', 'sd', 'maxres',)):
                thumbnail_url = thumbnail_fmt.format(
                    media.key,
                    prefix,
                )
                download_media_thumbnail(
                    str(media.pk),
                    thumbnail_url,
                    schedule=dict(run_at=10+(300*num)),
                    verbose_name=vn_fmt.format(prefix, media.key, media.name),
                )
            log.info(f'Scheduling task to download metadata for: {media.url}')
            verbose_name = _('Downloading metadata for: "{}": {}')
            download_media_metadata(
                str(media.pk),
                schedule=dict(priority=35),
                verbose_name=verbose_name.format(media.key, media.name),
            )
    # Reset task.verbose_name to the saved value
    update_task_status(task, None)
    # Update any remaining items in the batches
    save_db_batch(Metadata.objects, db_batch_data, db_fields_data)
    save_db_batch(Media.objects, db_batch_media, db_fields_media)
    # Cleanup of media no longer available from the source
    cleanup_removed_media(source, video_keys)
    # Clear references to indexed data
    videos = video = None
    db_batch_data.clear()
    db_batch_media.clear()
    # Trigger any signals that we skipped with batched updates
    vn_fmt = _('Checking all media for "{}"')
    save_all_media_for_source(
        str(source.pk),
        schedule=dict(run_at=60),
        verbose_name=vn_fmt.format(source.name),
    )


@background(schedule=dict(priority=0, run_at=0), queue=Val(TaskQueue.FS))
def check_source_directory_exists(source_id):
    '''
        Checks the output directory for a source exists and is writable, if it does
        not attempt to create it. This is a task so if there are permission errors
        they are logged as failed tasks.
    '''
    try:
        source = Source.objects.get(pk=source_id)
    except Source.DoesNotExist as e:
        # Task triggered but the Source has been deleted, delete the task
        raise InvalidTaskError(_('no such source')) from e
    # Check the source output directory exists
    if not source.directory_exists():
        # Try to create it
        log.info(f'Creating directory: {source.directory_path}')
        source.make_directory()


@background(schedule=dict(priority=10, run_at=10), queue=Val(TaskQueue.NET))
def download_source_images(source_id):
    '''
        Downloads an image and save it as a local thumbnail attached to a
        Source instance.
    '''
    try:
        source = Source.objects.get(pk=source_id)
    except Source.DoesNotExist as e:
        # Task triggered but the source no longer exists, do nothing
        log.error(f'Task download_source_images(pk={source_id}) called but no '
                  f'source exists with ID: {source_id}')
        raise InvalidTaskError(_('no such source')) from e
    avatar, banner = source.get_image_url
    log.info(f'Thumbnail URL for source with ID: {source_id} / {source} '
        f'Avatar: {avatar} '
        f'Banner: {banner}')
    if banner is not None:
        url = banner
        i = get_remote_image(url)
        image_file = BytesIO()
        i.save(image_file, 'JPEG', quality=85, optimize=True, progressive=True)

        for file_name in ["banner.jpg", "background.jpg"]:
            # Reset file pointer to the beginning for the next save
            image_file.seek(0)
            # Create a Django ContentFile from BytesIO stream
            django_file = ContentFile(image_file.read())
            file_path = source.directory_path / file_name
            with open(file_path, 'wb') as f:
                f.write(django_file.read())
        i = image_file = None

    if avatar is not None:
        url = avatar
        i = get_remote_image(url)
        image_file = BytesIO()
        i.save(image_file, 'JPEG', quality=85, optimize=True, progressive=True)

        for file_name in ["poster.jpg", "season-poster.jpg"]:
            # Reset file pointer to the beginning for the next save
            image_file.seek(0)
            # Create a Django ContentFile from BytesIO stream
            django_file = ContentFile(image_file.read())
            file_path = source.directory_path / file_name
            with open(file_path, 'wb') as f:
                f.write(django_file.read())
        i = image_file = None

    log.info(f'Thumbnail downloaded for source with ID: {source_id} / {source}')


@background(schedule=dict(priority=40, run_at=60), queue=Val(TaskQueue.NET), remove_existing_tasks=True)
def download_media_metadata(media_id):
    '''
        Downloads the metadata for a media item.
    '''
    try:
        media = Media.objects.get(pk=media_id)
    except Media.DoesNotExist as e:
        # Task triggered but the media no longer exists, do nothing
        log.error(f'Task download_media_metadata(pk={media_id}) called but no '
                  f'media exists with ID: {media_id}')
        raise InvalidTaskError(_('no such media')) from e
    if media.manual_skip:
        log.info(f'Task for ID: {media_id} / {media} skipped, due to task being manually skipped.')
        return
    source = media.source
    wait_for_errors(media, task_name='sync.tasks.download_media_metadata')
    try:
        metadata = media.index_metadata()
    except YouTubeError as e:
        e_str = str(e)
        raise_exception = True
        if ': Premieres in ' in e_str:
            now = timezone.now()
            published_datetime = None

            parts = e_str.split(': ', 1)[1].rsplit(' ', 2)
            unit = lambda p: str(p[-1]).lower()
            number = lambda p: int(str(p[-2]), base=10)
            log.debug(parts)
            try:
                if 'days' == unit(parts):
                    published_datetime = now + timedelta(days=number(parts))
                if 'hours' == unit(parts):
                    published_datetime = now + timedelta(hours=number(parts))
                if 'minutes' == unit(parts):
                    published_datetime = now + timedelta(minutes=number(parts))
                log.debug(unit(parts))
                log.debug(number(parts))
            except Exception as ee:
                log.exception(ee)
                pass

            if published_datetime:
                media.published = published_datetime
                media.manual_skip = True
                media.save()
                verbose_name = _('Waiting for the premiere of "{}" at: {}')
                wait_for_media_premiere(
                    str(media.pk),
                    repeat=Task.HOURLY,
                    repeat_until = published_datetime + timedelta(hours=1),
                    verbose_name=verbose_name.format(media.key, published_datetime.isoformat(' ', 'seconds')),
                )
                raise_exception = False
        if raise_exception:
            raise
        log.debug(str(e))
        return
    response = metadata
    if getattr(settings, 'SHRINK_NEW_MEDIA_METADATA', False):
        response = filter_response(metadata, True)
    media.ingest_metadata(response)
    pointer_dict = {'_using_table': True}
    media.metadata = media.metadata_dumps(arg_dict=pointer_dict)
    upload_date = media.upload_date
    # Media must have a valid upload date
    if upload_date:
        media.published = timezone.make_aware(upload_date)
    timestamp = media.get_metadata_first_value(
        ('release_timestamp', 'timestamp',),
        arg_dict=response,
    )
    try:
        published_dt = media.ts_to_dt(timestamp)
    except AssertionError:
        pass
    else:
        if published_dt:
            media.published = published_dt

    # Store title in DB so it's fast to access
    if media.metadata_title:
        media.title = media.metadata_title[:200]

    # Store duration in DB so it's fast to access
    if media.metadata_duration:
        media.duration = media.metadata_duration

    # Don't filter media here, the post_save signal will handle that
    save_model(media)
    log.info(f'Saved {len(media.metadata_dumps())} bytes of metadata for: '
             f'{source} / {media}: {media_id}')


@background(schedule=dict(priority=10, run_at=10), queue=Val(TaskQueue.FS), remove_existing_tasks=True)
def download_media_thumbnail(media_id, url):
    '''
        Downloads an image from a URL and save it as a local thumbnail attached to a
        Media instance.
    '''
    try:
        media = Media.objects.get(pk=media_id)
    except Media.DoesNotExist as e:
        # Task triggered but the media no longer exists, do nothing
        raise InvalidTaskError(_('no such media')) from e
    if media.skip or media.manual_skip:
        # Media was toggled to be skipped after the task was scheduled
        log.warn(f'Download task triggered for media: {media} (UUID: {media.pk}) but '
                 f'it is now marked to be skipped, not downloading thumbnail')
        return
    width = getattr(settings, 'MEDIA_THUMBNAIL_WIDTH', 430)
    height = getattr(settings, 'MEDIA_THUMBNAIL_HEIGHT', 240)
    try:
        try:
            i = get_remote_image(url)
        except requests.HTTPError as re:
            if 404 != re.response.status_code:
                raise
            raise NoThumbnailException(re.response.reason) from re
    except NoThumbnailException as e:
        raise InvalidTaskError(str(e.__cause__)) from e
    if (i.width > width) and (i.height > height):
        log.info(f'Resizing {i.width}x{i.height} thumbnail to '
                 f'{width}x{height}: {url}')
        i = resize_image_to_height(i, width, height)
    image_file = BytesIO()
    i.save(image_file, 'JPEG', quality=85, optimize=True, progressive=True)
    image_file.seek(0)
    media.thumb.save(
        'thumb',
        SimpleUploadedFile(
            'thumb',
            image_file.read(),
            'image/jpeg',
        ),
        save=True
    )
    i = image_file = None
    log.info(f'Saved thumbnail for: {media} from: {url}')
    # After media is downloaded, copy the updated thumbnail.
    copy_thumbnail = (
        media.downloaded and
        media.source.copy_thumbnails and
        media.thumb_file_exists
    )
    if copy_thumbnail:
        log.info(f'Copying media thumbnail from: {media.thumb.path} '
                 f'to: {media.thumbpath}')
        copyfile(media.thumb.path, media.thumbpath)        
    return True


@background(schedule=dict(priority=30, run_at=60), queue=Val(TaskQueue.NET), remove_existing_tasks=True)
def download_media(media_id, override=False):
    '''
        Downloads the media to disk and attaches it to the Media instance.
    '''
    try:
        media = Media.objects.get(pk=media_id)
    except Media.DoesNotExist as e:
        # Task triggered but the media no longer exists, do nothing
        raise InvalidTaskError(_('no such media')) from e
    else:
        if not media.download_checklist(override):
            # any condition that needs to reschedule the task
            # should raise an exception to avoid this
            return

    wait_for_errors(media, task_name='sync.tasks.download_media')
    filepath = media.filepath
    container = format_str = None
    log.info(f'Downloading media: {media} (UUID: {media.pk}) to: "{filepath}"')
    try:
        format_str, container = media.download_media()
    except NoFormatException as e:
        # Try refreshing formats
        if media.has_metadata:
            log.debug(f'Scheduling a task to refresh metadata for: {media.key}: "{media.name}"')
            refresh_formats(
                str(media.pk),
                verbose_name=f'Refreshing metadata formats for: {media.key}: "{media.name}"',
            )
        log.exception(str(e))
        raise
    else:
        if not os.path.exists(filepath):
            # Try refreshing formats
            if media.has_metadata:
                log.debug(f'Scheduling a task to refresh metadata for: {media.key}: "{media.name}"')
                refresh_formats(
                    str(media.pk),
                    verbose_name=f'Refreshing metadata formats for: {media.key}: "{media.name}"',
                )
            # Expected file doesn't exist on disk
            err = (f'Failed to download media: {media} (UUID: {media.pk}) to disk, '
                   f'expected outfile does not exist: {filepath}')
            log.error(err)
            # Raising an error here triggers the task to be re-attempted (or fail)
            raise DownloadFailedException(err)

        # Media has been downloaded successfully
        media.download_finished(format_str, container, filepath)
        save_model(media)
        media.copy_thumbnail()
        media.write_nfo_file()
        # Schedule a task to update media servers
        schedule_media_servers_update()


@background(schedule=dict(priority=0, run_at=30), queue=Val(TaskQueue.NET), remove_existing_tasks=True)
def rescan_media_server(mediaserver_id):
    '''
        Attempts to request a media rescan on a remote media server.
    '''
    try:
        mediaserver = MediaServer.objects.get(pk=mediaserver_id)
    except MediaServer.DoesNotExist as e:
        # Task triggered but the media server no longer exists, do nothing
        raise InvalidTaskError(_('no such server')) from e
    # Request an rescan / update
    log.info(f'Updating media server: {mediaserver}')
    mediaserver.update()


@background(schedule=dict(priority=30, run_at=600), queue=Val(TaskQueue.FS), remove_existing_tasks=True)
def save_all_media_for_source(source_id):
    '''
        Iterates all media items linked to a source and saves them to
        trigger the post_save signal for every media item. Used when a
        source has its parameters changed and all media needs to be
        checked to see if its download status has changed.
    '''
    db.reset_queries()
    try:
        source = Source.objects.get(pk=source_id)
    except Source.DoesNotExist as e:
        # Task triggered but the source no longer exists, do nothing
        log.error(f'Task save_all_media_for_source(pk={source_id}) called but no '
                  f'source exists with ID: {source_id}')
        raise InvalidTaskError(_('no such source')) from e

    refresh_qs = Media.objects.all().only(
        'pk',
        'uuid',
        'key',
        'title', # for name property
    ).filter(
        source=source,
        can_download=False,
        skip=False,
        manual_skip=False,
        downloaded=False,
        metadata__isnull=False,
    )
    save_qs = Media.objects.all().only(
        'pk',
        'uuid',
    ).filter(
        source=source,
    )
    saved_later = set()
    task = get_source_check_task(source_id)
    if task:
        task._verbose_name = remove_enclosed(
            task.verbose_name, '[', ']', ' ',
            valid='0123456789/,',
            end=task.verbose_name.find('Check'),
        )
    tvn_format = '1/{:,}' + f'/{refresh_qs.count():,}'
    for mn, media in enumerate(qs_gen(refresh_qs), start=1):
        update_task_status(task, tvn_format.format(mn))
        refresh_formats(
            str(media.pk),
            verbose_name=f'Refreshing metadata formats for: {media.key}: "{media.name}"',
        )
        saved_later.add(media.uuid)

    # Keep out of the way of the index task!
    # SQLite will be locked for a while if we start
    # a large source, which reschedules a more costly task.
    if 'sqlite' == db_vendor:
        index_task = get_source_index_task(source_id)
        if index_task and index_task.locked_by_pid_running():
            raise Exception(_('Indexing not completed'))

    # Trigger the post_save signal for each media item linked to this source as various
    # flags may need to be recalculated
    tvn_format = '2/{:,}' + f'/{save_qs.count():,}'
    for mn, media in enumerate(qs_gen(save_qs), start=1):
        if media.uuid not in saved_later:
            update_task_status(task, tvn_format.format(mn))
            save_model(media)
    # Reset task.verbose_name to the saved value
    update_task_status(task, None)


@background(schedule=dict(priority=50, run_at=0), queue=Val(TaskQueue.NET), remove_existing_tasks=True)
def refresh_formats(media_id):
    try:
        media = Media.objects.get(pk=media_id)
    except Media.DoesNotExist as e:
        raise InvalidTaskError(_('no such media')) from e
    try:
        media.refresh_formats
    except YouTubeError as e:
        log.debug(f'Failed to refresh formats for: {media.source} / {media.key}: {e!s}')
        pass
    else:
        save_model(media)


@background(schedule=dict(priority=20, run_at=60), queue=Val(TaskQueue.FS), remove_existing_tasks=True)
def rename_media(media_id):
    try:
        media = Media.objects.get(pk=media_id)
    except Media.DoesNotExist as e:
        raise InvalidTaskError(_('no such media')) from e
    else:
        with atomic():
            media.rename_files()


@background(schedule=dict(priority=20, run_at=300), queue=Val(TaskQueue.FS), remove_existing_tasks=True)
@atomic(durable=True)
def rename_all_media_for_source(source_id):
    try:
        source = Source.objects.get(pk=source_id)
    except Source.DoesNotExist as e:
        # Task triggered but the source no longer exists, do nothing
        log.error(f'Task rename_all_media_for_source(pk={source_id}) called but no '
                  f'source exists with ID: {source_id}')
        raise InvalidTaskError(_('no such source')) from e
    # Check that the settings allow renaming
    rename_sources_setting = getattr(settings, 'RENAME_SOURCES') or list()
    create_rename_tasks = (
        (
            source.directory and
            source.directory in rename_sources_setting
        ) or
        getattr(settings, 'RENAME_ALL_SOURCES', False)
    )
    if not create_rename_tasks:
        return
    mqs = Media.objects.all().filter(
        source=source,
        downloaded=True,
    )
    for media in qs_gen(mqs):
        with atomic():
            media.rename_files()


@background(schedule=dict(priority=0, run_at=60), queue=Val(TaskQueue.DB), remove_existing_tasks=True)
def wait_for_media_premiere(media_id):
    try:
        media = Media.objects.get(pk=media_id)
    except Media.DoesNotExist as e:
        raise InvalidTaskError(_('no such media')) from e
    else:
        valid, hours = media.wait_for_premiere()
        if not valid:
            return
        
        if hours:
            task = get_media_premiere_task(media_id)
            update_task_status(task, f'available in {hours} hours')
        save_model(media)


@background(schedule=dict(priority=1, run_at=90), queue=Val(TaskQueue.FS), remove_existing_tasks=False)
def delete_all_media_for_source(source_id, source_name, source_directory):
    source = None
    assert source_id
    assert source_name
    assert source_directory
    try:
        source = Source.objects.get(pk=source_id)
    except Source.DoesNotExist:
        # Task triggered but the source no longer exists, do nothing
        log.warn(f'Task delete_all_media_for_source(pk={source_id}) called but no '
                  f'source exists with ID: {source_id}')
        #raise InvalidTaskError(_('no such source')) from e
        pass # this task can run after a source was deleted
    mqs = Media.objects.all().defer(
        'metadata',
    ).filter(
        source=source or source_id,
    )
    with atomic(durable=True):
        for media in qs_gen(mqs):
            log.info(f'Deleting media for source: {source_name} item: {media.name}')
            with atomic():
                #media.downloaded = False
                media.skip = True
                media.manual_skip = True
                media.save()
                media.delete()
    # Remove the directory, if the user requested that
    directory_path = Path(source_directory)
    remove = (
        (source and source.delete_removed_media) or
        (directory_path / '.to_be_removed').is_file()
    )
    if source:
        with atomic(durable=True):
            source.delete()
    if remove:
        log.info(f'Deleting directory for: {source_name}: {directory_path}')
        rmtree(directory_path, True)
<|MERGE_RESOLUTION|>--- conflicted
+++ resolved
@@ -34,15 +34,9 @@
 from common.utils import (  django_queryset_generator as qs_gen,
                             remove_enclosed, seconds_to_timestr, )
 from .choices import Val, TaskQueue
-<<<<<<< HEAD
 from .models import Source, Media, MediaServer, Metadata
-from .utils import ( get_remote_image, resize_image_to_height,
-                    write_text_file, filter_response, seconds_to_timestr, )
-=======
-from .models import Source, Media, MediaServer
 from .utils import (get_remote_image, resize_image_to_height,
                     filter_response, )
->>>>>>> cec0f60a
 from .youtube import YouTubeError
 
 db_vendor = db.connection.vendor
@@ -450,7 +444,6 @@
             pass
         else:
             if published_dt:
-<<<<<<< HEAD
                 media_defaults['published'] = published_dt
         # Retrieve or create the actual media instance
         media, new_media = source.media_source.only(
@@ -473,15 +466,6 @@
             # update the existing media
             for key, value in media_defaults.items():
                 setattr(media, key, value)
-=======
-                media.published = published_dt
-        try:
-            # save_model(media)
-            media.save()
-        except IntegrityError as e:
-            log.error(f'Index media failed: {source} / {media} with "{e}"')
-        else:
->>>>>>> cec0f60a
             log.debug(f'Indexed media: {vn}: {source} / {media}')
         else:
             # log the new media instances
