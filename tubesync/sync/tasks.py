'''
    Start, stop and manage scheduled tasks. These are generally triggered by Django
    signals (see signals.py).
'''


import os
import json
import math
import uuid
from io import BytesIO
from hashlib import sha1
from datetime import datetime, timedelta
from shutil import copyfile
from PIL import Image
from django.conf import settings
from django.core.files.base import ContentFile
from django.core.files.uploadedfile import SimpleUploadedFile
from django.utils import timezone
from django.db.transaction import atomic
from django.db.utils import IntegrityError
from django.utils.translation import gettext_lazy as _
from background_task import background
from background_task.models import Task, CompletedTask
from common.logger import log
from common.errors import NoMediaException, DownloadFailedException
from common.utils import json_serial
from .models import Source, Media, MediaServer
from .utils import (get_remote_image, resize_image_to_height, delete_file,
                    write_text_file, filter_response)
from .youtube import YouTubeError


def get_hash(task_name, pk):
    '''
        Create a background_task compatible hash for a Task or CompletedTask.
    '''
    task_params = json.dumps(((str(pk),), {}), sort_keys=True)
    return sha1(f'{task_name}{task_params}'.encode('utf-8')).hexdigest()


def map_task_to_instance(task):
    '''
        Reverse-maps a scheduled backgrond task to an instance. Requires the task name
        to be a known task function and the first argument to be a UUID. This is used
        because UUID's are incompatible with background_task's "creator" feature.
    '''
    TASK_MAP = {
        'sync.tasks.index_source_task': Source,
        'sync.tasks.check_source_directory_exists': Source,
        'sync.tasks.download_media_thumbnail': Media,
        'sync.tasks.download_media': Media,
        'sync.tasks.download_media_metadata': Media,
        'sync.tasks.save_all_media_for_source': Source,
        'sync.tasks.rename_media': Media,
        'sync.tasks.rename_all_media_for_source': Source,
        'sync.tasks.wait_for_media_premiere': Media,
    }
    MODEL_URL_MAP = {
        Source: 'sync:source',
        Media: 'sync:media-item',
    }
    # Unpack
    task_func, task_args_str = task.task_name, task.task_params
    model = TASK_MAP.get(task_func, None)
    if not model:
        return None, None
    url = MODEL_URL_MAP.get(model, None)
    if not url:
        return None, None
    try:
        task_args = json.loads(task_args_str)
    except (TypeError, ValueError, AttributeError):
        return None, None
    if len(task_args) != 2:
        return None, None
    args, kwargs = task_args
    if len(args) == 0:
        return None, None
    instance_uuid_str = args[0]
    try:
        instance_uuid = uuid.UUID(instance_uuid_str)
    except (TypeError, ValueError, AttributeError):
        return None, None
    try:
        instance = model.objects.get(pk=instance_uuid)
        return instance, url
    except model.DoesNotExist:
        return None, None


def get_error_message(task):
    '''
        Extract an error message from a failed task. This is the last line of the
        last_error field with the method name removed.
    '''
    if not task.has_error():
        return ''
    stacktrace_lines = task.last_error.strip().split('\n')
    if len(stacktrace_lines) == 0:
        return ''
    error_message = stacktrace_lines[-1].strip()
    if ':' not in error_message:
        return ''
    return error_message.split(':', 1)[1].strip()


def get_source_completed_tasks(source_id, only_errors=False):
    '''
        Returns a queryset of CompletedTask objects for a source by source ID.
    '''
    q = {'queue': source_id}
    if only_errors:
        q['failed_at__isnull'] = False
    return CompletedTask.objects.filter(**q).order_by('-failed_at')

def get_tasks(task_name, id=None, /, instance=None):
    assert not (id is None and instance is None)
    arg = str(id or instance.pk)
    return Task.objects.get_task(str(task_name), args=(arg,),)

def get_first_task(task_name, id=None, /, *, instance=None):
    tqs = get_tasks(task_name, id, instance).order_by('run_at')
    return tqs[0] if tqs.count() else False

def get_media_download_task(media_id):
    return get_first_task('sync.tasks.download_media', media_id)

def get_media_metadata_task(media_id):
    return get_first_task('sync.tasks.download_media_metadata', media_id)

def get_media_premiere_task(media_id):
    return get_first_task('sync.tasks.wait_for_media_premiere', media_id)

def get_source_index_task(source_id):
    return get_first_task('sync.tasks.index_source_task', source_id)

def delete_task_by_source(task_name, source_id):
    now = timezone.now()
    unlocked = Task.objects.unlocked(now)
    return unlocked.filter(task_name=task_name, queue=str(source_id)).delete()


def delete_task_by_media(task_name, args):
    max_run_time = getattr(settings, 'MAX_RUN_TIME', 3600)
    now = timezone.now()
    expires_at = now - timedelta(seconds=max_run_time)
    task_qs = Task.objects.get_task(task_name, args=args)
    unlocked = task_qs.filter(locked_by=None) | task_qs.filter(locked_at__lt=expires_at)
    return unlocked.delete()


def cleanup_completed_tasks():
    days_to_keep = getattr(settings, 'COMPLETED_TASKS_DAYS_TO_KEEP', 30)
    delta = timezone.now() - timedelta(days=days_to_keep)
    log.info(f'Deleting completed tasks older than {days_to_keep} days '
             f'(run_at before {delta})')
    CompletedTask.objects.filter(run_at__lt=delta).delete()


def cleanup_old_media():
    for source in Source.objects.filter(delete_old_media=True, days_to_keep__gt=0):
        delta = timezone.now() - timedelta(days=source.days_to_keep)
        for media in source.media_source.filter(downloaded=True, download_date__lt=delta):
            log.info(f'Deleting expired media: {source} / {media} '
                     f'(now older than {source.days_to_keep} days / '
                     f'download_date before {delta})')
            # .delete() also triggers a pre_delete signal that removes the files
            media.delete()


def cleanup_removed_media(source, videos):
    media_objects = Media.objects.filter(source=source)
    for media in media_objects:
        matching_source_item = [video['id'] for video in videos if video['id'] == media.key]
        if not matching_source_item:
            log.info(f'{media.name} is no longer in source, removing')
            media.delete()


@background(schedule=300, remove_existing_tasks=True)
@atomic(durable=True)
def index_source_task(source_id):
    '''
        Indexes media available from a Source object.
    '''

    from common.utils import time_func, profile_func
    def get_source(source_id):
        @time_func
        def f(sid):
            return Source.objects.get(pk=sid)
        rt = f(source_id)
        elapsed = rt[1][0]
        log.debug(f'get_source: took {elapsed:.6f} seconds')
        return rt[0]
    def time_model_function(instance, func):
        @time_func
        def f(c):
            return c()
        rt = f(func)
        elapsed = rt[1][0]
        log.debug(f'time_model_function: {func}: took {elapsed:.6f} seconds')
        return rt[0]

    try:
        #source = Source.objects.get(pk=source_id)
        source = get_source(source_id)
    except Source.DoesNotExist:
        # Task triggered but the Source has been deleted, delete the task
        return
    # Reset any errors
    source.has_failed = False
    #source.save()
    time_model_function(source, source.save)
    # Index the source
    #videos = source.index_media()
    videos = time_model_function(source, source.index_media)
    if not videos:
        raise NoMediaException(f'Source "{source}" (ID: {source_id}) returned no '
                               f'media to index, is the source key valid? Check the '
                               f'source configuration is correct and that the source '
                               f'is reachable')
    # Got some media, update the last crawl timestamp
    source.last_crawl = timezone.now()
    #source.save()
    time_model_function(source, source.save)
    log.info(f'Found {len(videos)} media items for source: {source}')
    fields = lambda f, m: m.get_metadata_field(f)
<<<<<<< HEAD
    task = get_source_index_task(source_id)
    if task:
        verbose_name = task.verbose_name
        tvn_format = '[{}' + f'/{num_videos}] {verbose_name}'
    for vn, video in enumerate(videos, start=1):
        if task:
            task.verbose_name = tvn_format.format(vn)
=======
    for video in videos:
>>>>>>> f73cb996
        # Create or update each video as a Media object
        key = video.get(source.key_field, None)
        if not key:
            # Video has no unique key (ID), it can't be indexed
            continue
        try:
            media = Media.objects.get(key=key, source=source)
        except Media.DoesNotExist:
            media = Media(key=key)
        media.source = source
        media.duration = float(video.get(fields('duration', media), None) or 0) or None
        media.title = str(video.get(fields('title', media), ''))[:200]
        timestamp = video.get(fields('timestamp', media), None)
        published_dt = media.metadata_published(timestamp)
        if published_dt is not None:
            media.published = published_dt
        try:
            with atomic():
                #media.save()
                time_model_function(media, media.save)
            log.debug(f'Indexed media: {source} / {media}')
            # log the new media instances
            new_media_instance = (
                media.created and
                source.last_crawl and
                media.created >= source.last_crawl
            )
            if new_media_instance:
                log.info(f'Indexed new media: {source} / {media}')
                log.info(f'Scheduling task to download metadata for: {media.url}')
                verbose_name = _('Downloading metadata for "{}"')
                download_media_metadata(
                    str(media.pk),
                    priority=9,
                    verbose_name=verbose_name.format(media.pk),
                )
        except IntegrityError as e:
            log.error(f'Index media failed: {source} / {media} with "{e}"')
    if task:
            task.verbose_name = verbose_name
    # Tack on a cleanup of old completed tasks
    cleanup_completed_tasks()
    # Tack on a cleanup of old media
    cleanup_old_media()
    if source.delete_removed_media:
        log.info(f'Cleaning up media no longer in source: {source}')
        cleanup_removed_media(source, videos)


@background(schedule=0)
def check_source_directory_exists(source_id):
    '''
        Checks the output directory for a source exists and is writable, if it does
        not attempt to create it. This is a task so if there are permission errors
        they are logged as failed tasks.
    '''
    try:
        source = Source.objects.get(pk=source_id)
    except Source.DoesNotExist:
        # Task triggered but the Source has been deleted, delete the task
        return
    # Check the source output directory exists
    if not source.directory_exists():
        # Try and create it
        log.info(f'Creating directory: {source.directory_path}')
        source.make_directory()


@background(schedule=0)
def download_source_images(source_id):
    '''
        Downloads an image and save it as a local thumbnail attached to a
        Source instance.
    '''
    try:
        source = Source.objects.get(pk=source_id)
    except Source.DoesNotExist:
        # Task triggered but the source no longer exists, do nothing
        log.error(f'Task download_source_images(pk={source_id}) called but no '
                  f'source exists with ID: {source_id}')
        return
    avatar, banner = source.get_image_url
    log.info(f'Thumbnail URL for source with ID: {source_id} / {source} '
        f'Avatar: {avatar} '
        f'Banner: {banner}')
    if banner != None:
        url = banner
        i = get_remote_image(url)
        image_file = BytesIO()
        i.save(image_file, 'JPEG', quality=85, optimize=True, progressive=True)

        for file_name in ["banner.jpg", "background.jpg"]:
            # Reset file pointer to the beginning for the next save
            image_file.seek(0)
            # Create a Django ContentFile from BytesIO stream
            django_file = ContentFile(image_file.read())
            file_path = source.directory_path / file_name
            with open(file_path, 'wb') as f:
                f.write(django_file.read())

    if avatar != None:
        url = avatar
        i = get_remote_image(url)
        image_file = BytesIO()
        i.save(image_file, 'JPEG', quality=85, optimize=True, progressive=True)

        for file_name in ["poster.jpg", "season-poster.jpg"]:
            # Reset file pointer to the beginning for the next save
            image_file.seek(0)
            # Create a Django ContentFile from BytesIO stream
            django_file = ContentFile(image_file.read())
            file_path = source.directory_path / file_name
            with open(file_path, 'wb') as f:
                f.write(django_file.read())

    log.info(f'Thumbnail downloaded for source with ID: {source_id} / {source}')


@background(schedule=60, remove_existing_tasks=True)
def download_media_metadata(media_id):
    '''
        Downloads the metadata for a media item.
    '''
    try:
        media = Media.objects.get(pk=media_id)
    except Media.DoesNotExist:
        # Task triggered but the media no longer exists, do nothing
        log.error(f'Task download_media_metadata(pk={media_id}) called but no '
                  f'media exists with ID: {media_id}')
        return
    if media.manual_skip:
        log.info(f'Task for ID: {media_id} / {media} skipped, due to task being manually skipped.')
        return
    source = media.source
    try:
        metadata = media.index_metadata()
    except YouTubeError as e:
        e_str = str(e)
        raise_exception = True
        if ': Premieres in ' in e_str:
            now = timezone.now()
            published_datetime = None

            parts = e_str.split(': ', 1)[1].rsplit(' ', 2)
            unit = lambda p: str(p[-1]).lower()
            number = lambda p: int(str(p[-2]), base=10)
            log.debug(parts)
            try:
                if 'days' == unit(parts):
                    published_datetime = now + timedelta(days=number(parts))
                if 'hours' == unit(parts):
                    published_datetime = now + timedelta(hours=number(parts))
                if 'minutes' == unit(parts):
                    published_datetime = now + timedelta(minutes=number(parts))
                log.debug(unit(parts))
                log.debug(number(parts))
            except Exception as ee:
                log.exception(ee)
                pass

            if published_datetime:
                media.published = published_datetime
                media.manual_skip = True
                media.save()
                verbose_name = _('Waiting for the premiere of "{}" at: {}')
                wait_for_media_premiere(
                    str(media.pk),
                    priority=0,
                    queue=str(media.pk),
                    repeat=Task.HOURLY,
                    repeat_until = published_datetime + timedelta(hours=1),
                    verbose_name=verbose_name.format(media.key, published_datetime.isoformat(' ', 'seconds')),
                    remove_existing_tasks=True,
                )
                raise_exception = False
        if raise_exception:
            raise
        log.debug(str(e))
        return
    response = metadata
    if getattr(settings, 'SHRINK_NEW_MEDIA_METADATA', False):
        response = filter_response(metadata, True)
    media.metadata = json.dumps(response, separators=(',', ':'), default=json_serial)
    upload_date = media.upload_date
    # Media must have a valid upload date
    if upload_date:
        media.published = timezone.make_aware(upload_date)
    published = media.metadata_published()
    if published:
        media.published = published

    # Store title in DB so it's fast to access
    if media.metadata_title:
        media.title = media.metadata_title[:200]

    # Store duration in DB so it's fast to access
    if media.metadata_duration:
        media.duration = media.metadata_duration

    # Don't filter media here, the post_save signal will handle that
    media.save()
    log.info(f'Saved {len(media.metadata)} bytes of metadata for: '
             f'{source} / {media}: {media_id}')


@background(schedule=60, remove_existing_tasks=True)
def download_media_thumbnail(media_id, url):
    '''
        Downloads an image from a URL and save it as a local thumbnail attached to a
        Media instance.
    '''
    try:
        media = Media.objects.get(pk=media_id)
    except Media.DoesNotExist:
        # Task triggered but the media no longer exists, do nothing
        return
    if media.skip:
        # Media was toggled to be skipped after the task was scheduled
        log.warn(f'Download task triggered for media: {media} (UUID: {media.pk}) but '
                 f'it is now marked to be skipped, not downloading thumbnail')
        return
    width = getattr(settings, 'MEDIA_THUMBNAIL_WIDTH', 430)
    height = getattr(settings, 'MEDIA_THUMBNAIL_HEIGHT', 240)
    i = get_remote_image(url)
    log.info(f'Resizing {i.width}x{i.height} thumbnail to '
             f'{width}x{height}: {url}')
    i = resize_image_to_height(i, width, height)
    image_file = BytesIO()
    i.save(image_file, 'JPEG', quality=85, optimize=True, progressive=True)
    image_file.seek(0)
    media.thumb.save(
        'thumb',
        SimpleUploadedFile(
            'thumb',
            image_file.read(),
            'image/jpeg',
        ),
        save=True
    )
    log.info(f'Saved thumbnail for: {media} from: {url}')
    return True


@background(schedule=60, remove_existing_tasks=True)
def download_media(media_id):
    '''
        Downloads the media to disk and attaches it to the Media instance.
    '''
    try:
        media = Media.objects.get(pk=media_id)
    except Media.DoesNotExist:
        # Task triggered but the media no longer exists, do nothing
        return
    if media.skip:
        # Media was toggled to be skipped after the task was scheduled
        log.warn(f'Download task triggered for media: {media} (UUID: {media.pk}) but '
                 f'it is now marked to be skipped, not downloading')
        return
    downloaded_file_exists = (
        media.media_file_exists or
        media.filepath.exists()
    )
    if media.downloaded and downloaded_file_exists:
        # Media has been marked as downloaded before the download_media task was fired,
        # skip it
        log.warn(f'Download task triggered for media: {media} (UUID: {media.pk}) but '
                 f'it has already been marked as downloaded, not downloading again')
        return
    if not media.source.download_media:
        log.warn(f'Download task triggered for media: {media} (UUID: {media.pk}) but '
                 f'the source {media.source} has since been marked to not download, '
                 f'not downloading')
        return
    max_cap_age = media.source.download_cap_date
    published = media.published
    if max_cap_age and published:
        if published <= max_cap_age:
            log.warn(f'Download task triggered media: {media} (UUID: {media.pk}) but '
                     f'the source has a download cap and the media is now too old, '
                     f'not downloading')
            return
    filepath = media.filepath
    log.info(f'Downloading media: {media} (UUID: {media.pk}) to: "{filepath}"')
    format_str, container = media.download_media()
    if os.path.exists(filepath):
        # Media has been downloaded successfully
        log.info(f'Successfully downloaded media: {media} (UUID: {media.pk}) to: '
                 f'"{filepath}"')
        # Link the media file to the object and update info about the download
        media.media_file.name = str(media.source.type_directory_path / media.filename)
        media.downloaded = True
        media.download_date = timezone.now()
        media.downloaded_filesize = os.path.getsize(filepath)
        media.downloaded_container = container
        if '+' in format_str:
            # Seperate audio and video streams
            vformat_code, aformat_code = format_str.split('+')
            aformat = media.get_format_by_code(aformat_code)
            vformat = media.get_format_by_code(vformat_code)
            media.downloaded_format = vformat['format']
            media.downloaded_height = vformat['height']
            media.downloaded_width = vformat['width']
            media.downloaded_audio_codec = aformat['acodec']
            media.downloaded_video_codec = vformat['vcodec']
            media.downloaded_container = container
            media.downloaded_fps = vformat['fps']
            media.downloaded_hdr = vformat['is_hdr']
        else:
            # Combined stream or audio-only stream
            cformat_code = format_str
            cformat = media.get_format_by_code(cformat_code)
            media.downloaded_audio_codec = cformat['acodec']
            if cformat['vcodec']:
                # Combined
                media.downloaded_format = cformat['format']
                media.downloaded_height = cformat['height']
                media.downloaded_width = cformat['width']
                media.downloaded_video_codec = cformat['vcodec']
                media.downloaded_fps = cformat['fps']
                media.downloaded_hdr = cformat['is_hdr']
            else:
                media.downloaded_format = 'audio'
        media.save()
        # If selected, copy the thumbnail over as well
        if media.source.copy_thumbnails:
            if not media.thumb_file_exists:
                thumbnail_url = media.thumbnail
                if thumbnail_url:
                    args = ( str(media.pk), thumbnail_url, )
                    delete_task_by_media('sync.tasks.download_media_thumbnail', args)
                    if download_media_thumbnail.now(*args):
                        media.refresh_from_db()
            if media.thumb_file_exists:
                log.info(f'Copying media thumbnail from: {media.thumb.path} '
                         f'to: {media.thumbpath}')
                copyfile(media.thumb.path, media.thumbpath)
        # If selected, write an NFO file
        if media.source.write_nfo:
            log.info(f'Writing media NFO file to: {media.nfopath}')
            try:
                write_text_file(media.nfopath, media.nfoxml)
            except PermissionError as e:
                log.warn(f'A permissions problem occured when writing the new media NFO file: {e.msg}')
                pass
        # Schedule a task to update media servers
        for mediaserver in MediaServer.objects.all():
            log.info(f'Scheduling media server updates')
            verbose_name = _('Request media server rescan for "{}"')
            rescan_media_server(
                str(mediaserver.pk),
                queue=str(media.source.pk),
                priority=0,
                verbose_name=verbose_name.format(mediaserver),
                remove_existing_tasks=True
            )
    else:
        # Expected file doesn't exist on disk
        err = (f'Failed to download media: {media} (UUID: {media.pk}) to disk, '
               f'expected outfile does not exist: {filepath}')
        log.error(err)
        # Try refreshing formats
        media.refresh_formats
        # Raising an error here triggers the task to be re-attempted (or fail)
        raise DownloadFailedException(err)


@background(schedule=300, remove_existing_tasks=True)
def rescan_media_server(mediaserver_id):
    '''
        Attempts to request a media rescan on a remote media server.
    '''
    try:
        mediaserver = MediaServer.objects.get(pk=mediaserver_id)
    except MediaServer.DoesNotExist:
        # Task triggered but the media server no longer exists, do nothing
        return
    # Request an rescan / update
    log.info(f'Updating media server: {mediaserver}')
    mediaserver.update()


@background(schedule=300, remove_existing_tasks=True)
def save_all_media_for_source(source_id):
    '''
        Iterates all media items linked to a source and saves them to
        trigger the post_save signal for every media item. Used when a
        source has its parameters changed and all media needs to be
        checked to see if its download status has changed.
    '''
    try:
        source = Source.objects.get(pk=source_id)
    except Source.DoesNotExist:
        # Task triggered but the source no longer exists, do nothing
        log.error(f'Task save_all_media_for_source(pk={source_id}) called but no '
                  f'source exists with ID: {source_id}')
        return

    already_saved = set()
    mqs = Media.objects.filter(source=source)
    refresh_qs = mqs.filter(
        can_download=False,
        skip=False,
        manual_skip=False,
        downloaded=False,
        metadata__isnull=False,
    )
    for media in refresh_qs:
        try:
            media.refresh_formats
        except YouTubeError as e:
            log.debug(f'Failed to refresh formats for: {source} / {media.key}: {e!s}')
            pass
        else:
            media.save()
            already_saved.add(media.uuid)

    # Trigger the post_save signal for each media item linked to this source as various
    # flags may need to be recalculated
    with atomic():
        for media in mqs:
            if media.uuid not in already_saved:
                media.save()


@background(schedule=60, remove_existing_tasks=True)
def rename_media(media_id):
    try:
        media = Media.objects.defer('metadata', 'thumb').get(pk=media_id)
    except Media.DoesNotExist:
        return
    media.rename_files()


@background(schedule=300, remove_existing_tasks=True)
@atomic(durable=True)
def rename_all_media_for_source(source_id):
    try:
        source = Source.objects.get(pk=source_id)
    except Source.DoesNotExist:
        # Task triggered but the source no longer exists, do nothing
        log.error(f'Task rename_all_media_for_source(pk={source_id}) called but no '
                  f'source exists with ID: {source_id}')
        return
    # Check that the settings allow renaming
    rename_sources_setting = settings.RENAME_SOURCES or list()
    create_rename_tasks = (
        (
            source.directory and
            source.directory in rename_sources_setting
        ) or
        settings.RENAME_ALL_SOURCES
    )
    if not create_rename_tasks:
        return
    mqs = Media.objects.all().defer(
        'metadata',
        'thumb',
    ).filter(
        source=source,
        downloaded=True,
    )
    for media in mqs:
        with atomic():
            media.rename_files()


@background(schedule=60, remove_existing_tasks=True)
def wait_for_media_premiere(media_id):
    hours = lambda td: 1+int((24*td.days)+(td.seconds/(60*60)))

    try:
        media = Media.objects.get(pk=media_id)
    except Media.DoesNotExist:
        return
    if media.metadata:
        return
    now = timezone.now()
    if media.published < now:
        media.manual_skip = False
        media.skip = False
        # start the download tasks
        media.save()
    else:
        media.manual_skip = True
        media.title = _(f'Premieres in {hours(media.published - now)} hours')
        media.save()
<|MERGE_RESOLUTION|>--- conflicted
+++ resolved
@@ -227,7 +227,6 @@
     time_model_function(source, source.save)
     log.info(f'Found {len(videos)} media items for source: {source}')
     fields = lambda f, m: m.get_metadata_field(f)
-<<<<<<< HEAD
     task = get_source_index_task(source_id)
     if task:
         verbose_name = task.verbose_name
@@ -235,9 +234,6 @@
     for vn, video in enumerate(videos, start=1):
         if task:
             task.verbose_name = tvn_format.format(vn)
-=======
-    for video in videos:
->>>>>>> f73cb996
         # Create or update each video as a Media object
         key = video.get(source.key_field, None)
         if not key:
