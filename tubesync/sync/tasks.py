--- conflicted
+++ resolved
@@ -900,27 +900,20 @@
     try:
         media = Media.objects.get(pk=media_id)
     except Media.DoesNotExist as e:
-<<<<<<< HEAD
-        raise InvalidTaskError(_('no such media')) from e
-    try:
+        raise CancelExecution(_('no such media'), retry=False) from e
+    else:
         save, retry, msg = media.refresh_formats()
-    except YouTubeError as e:
-        log.debug(f'Failed to refresh formats for: {media.source} / {media.key}: {e!s}')
-        pass
-    else:
         if save is not True:
             log.warning(f'Refreshing formats for "{media.key}" failed: {msg}')
-            if retry is False:
-                raise InvalidTaskError(_('not retrying'))
-            return
+            raise CancelExecution(
+                _('failed to refresh formats'),
+                media=str(media.pk),
+                key=media.key,
+                reason=msg,
+                retry=retry,
+            )
         log.info(f'Saving refreshed formats for "{media.key}": {msg}')
         save_model(media)
-=======
-        raise CancelExecution(_('no such media'), retry=False) from e
-    else:
-        if media.refresh_formats:
-            save_model(media)
->>>>>>> f5a71592
 
 
 @background(schedule=dict(priority=20, run_at=60), queue=Val(TaskQueue.FS), remove_existing_tasks=True)
