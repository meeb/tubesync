--- conflicted
+++ resolved
@@ -758,18 +758,7 @@
     for mn, media in enumerate(qs_gen(save_qs), start=1):
         if media.uuid not in saved_later:
             update_task_status(task, tvn_format.format(mn))
-<<<<<<< HEAD
-            try:
-                media = Media.objects.get(pk=str(media_uuid))
-            except Media.DoesNotExist as e:
-                log.exception(str(e))
-                pass
-            else:
-                save_model(media)
-=======
-            with atomic():
-                media.save()
->>>>>>> 7e946f65
+            save_model(media)
     # Reset task.verbose_name to the saved value
     update_task_status(task, None)
 
@@ -838,22 +827,6 @@
         media = Media.objects.get(pk=media_id)
     except Media.DoesNotExist as e:
         raise InvalidTaskError(_('no such media')) from e
-<<<<<<< HEAD
-    if media.has_metadata:
-        return
-    now = timezone.now()
-    if media.published < now:
-        # the download tasks start after the media is saved
-        media.manual_skip = False
-        media.skip = False
-    else:
-        media.manual_skip = True
-        media.title = _(f'Premieres in {hours(media.published - now)} hours')
-        task = get_media_premiere_task(media_id)
-        if task:
-            update_task_status(task, f'available in {hours(media.published - now)} hours')
-    save_model(media)
-=======
     else:
         if media.has_metadata:
             return
@@ -861,16 +834,14 @@
         if media.published < now:
             media.manual_skip = False
             media.skip = False
-            # start the download tasks after save
+            # the download tasks start after the media is saved
         else:
             media.manual_skip = True
             media.title = _(f'Premieres in {hours(media.published - now)} hours')
             task = get_media_premiere_task(media_id)
             if task:
                 update_task_status(task, f'available in {hours(media.published - now)} hours')
-        with atomic():
-            media.save()
->>>>>>> 7e946f65
+        save_model(media)
 
 
 @background(schedule=dict(priority=1, run_at=90), queue=Val(TaskQueue.FS), remove_existing_tasks=False)
