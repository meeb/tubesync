--- conflicted
+++ resolved
@@ -135,33 +135,19 @@
     return qs.order_by('-failed_at')
 
 
-<<<<<<< HEAD
 def get_model_tasks(model_pk, /, name=None, qs=None):
-=======
-def get_model_task(model_pk, /, name=None, qs=None):
->>>>>>> 80271604
     if qs is None:
         qs = TaskHistory.objects.all()
     if name is not None:
         qs = qs.filter(name__endswith=name)
-<<<<<<< HEAD
     #return qs.filter(task_params__0__0=model_pk)
     return qs.filter(task_params__istartswith=f'[["{model_pk}"')
-=======
-    params_prefix = f'[["{model_pk}"'
-    qs = qs.filter(task_params__istartswith=params_prefix)
-    return qs[0] if qs.count() else False
->>>>>>> 80271604
 
 def get_running_tasks(arg_dt=None, /):
     max_run_time = getattr(settings, 'MAX_RUN_TIME', 3600)
     return TaskHistory.objects.running(
         now=arg_dt,
-<<<<<<< HEAD
         within=timezone.timedelta(seconds=max_run_time),
-=======
-        within=timezone.timedelta(seconds=settings.MAX_RUN_TIME),
->>>>>>> 80271604
     )
 
 def get_running_tasks_by_name(arg_str, instance_id, /):
@@ -172,29 +158,12 @@
     return tqs.filter(name=name)
 
 def get_media_download_task(media_id):
-<<<<<<< HEAD
     tqs = get_running_tasks_by_name('download_media_file', media_id)
     return tqs[0] if tqs.count() else False
     
 def get_media_thumbnail_task(media_id):
     tqs = get_running_tasks_by_name('download_media_image', media_id)
     return tqs[0] if tqs.count() else False
-=======
-    #return get_running_task_by_name('download_media_file', media_id)
-    return get_model_task(
-        media_id,
-        name='download_media_file',
-        qs=get_running_tasks(),
-    )
-    
-def get_media_thumbnail_task(media_id):
-    #return get_running_task_by_name('download_media_image', media_id)
-    return get_model_task(
-        media_id,
-        name='download_media_image',
-        qs=get_running_tasks(),
-    )
->>>>>>> 80271604
 
 
 def get_tasks(task_name, id=None, /, instance=None):
@@ -1239,32 +1208,3 @@
         log.info(f'Deleting directory for: {source_name}: {directory_path}')
         rmtree(directory_path, True)
 
-<<<<<<< HEAD
-=======
-
-# Old tasks system
-from background_task import background # noqa: E402
-from background_task.exceptions import InvalidTaskError # noqa: E402
-from background_task.models import Task, CompletedTask # noqa: E402
-
-
-@background(schedule=dict(priority=0, run_at=60), queue=Val(TaskQueue.NET), remove_existing_tasks=True)
-def wait_for_media_premiere(media_id):
-    try:
-        media = Media.objects.get(pk=media_id)
-    except Media.DoesNotExist as e:
-        raise InvalidTaskError(_('no such media')) from e
-    else:
-        t = media.wait_for_premiere()
-        if t[0]:
-            save_model(media)
-
-@background(schedule=dict(priority=40, run_at=60), queue=Val(TaskQueue.NET), remove_existing_tasks=True)
-def download_media_metadata(media_id):
-    try:
-        res = download_metadata(media_id)
-        return res.get(blocking=True)
-    except CancelExecution as e:
-        raise InvalidTaskError(str(e)) from e
-
->>>>>>> 80271604
