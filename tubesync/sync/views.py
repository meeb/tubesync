--- conflicted
+++ resolved
@@ -29,14 +29,9 @@
 from .utils import validate_url, delete_file, multi_key_sort, mkdir_p
 from .tasks import (map_task_to_instance, get_error_message,
                     get_source_completed_tasks, get_media_download_task,
-<<<<<<< HEAD
-                    delete_task_by_media, index_source_task)
-from .choices import (Val, MediaServerType, SourceResolution, IndexSchedule,
-=======
                     delete_task_by_media, index_source_task,
                     check_source_directory_exists, migrate_queues)
-from .choices import (Val, MediaServerType, SourceResolution,
->>>>>>> 3207f85e
+from .choices import (Val, MediaServerType, SourceResolution, IndexSchedule,
                         YouTube_SourceType, youtube_long_source_types,
                         youtube_help, youtube_validation_urls)
 from . import signals
