--- conflicted
+++ resolved
@@ -686,7 +686,6 @@
         return super().dispatch(request, *args, **kwargs)
 
     def form_valid(self, form):
-<<<<<<< HEAD
         # Try to download manually, when can_download was true
         media = self.object
         if media.can_download:
@@ -701,10 +700,6 @@
                 vn_fmt=_('Downloading media (manually) for "{}"'),
                 vn_args=(media.name,),
             )
-        # Delete any active download tasks for the media
-        delete_task_by_media('sync.tasks.download_media', (str(self.object.pk),))
-=======
->>>>>>> 656dd76f
         # If the thumbnail file exists on disk, delete it
         if self.object.thumb_file_exists:
             delete_file(self.object.thumb.path)
