import glob
import os
import json
from base64 import b64decode
import pathlib
import shutil
import sys
from django.conf import settings
from django.http import FileResponse, Http404, HttpResponseNotFound, HttpResponseRedirect
from django.views.generic import TemplateView, ListView, DetailView
from django.views.generic.edit import (FormView, FormMixin, CreateView, UpdateView,
                                       DeleteView)
from django.views.generic.detail import SingleObjectMixin
from django.core.exceptions import SuspiciousFileOperation
from django.http import HttpResponse
from django.urls import reverse_lazy
from django.db import connection, IntegrityError
from django.db.models import Q, Count, Sum, When, Case
from django.forms import Form, ValidationError
from django.utils.text import slugify
from django.utils._os import safe_join
from django.utils import timezone
from django.utils.translation import gettext_lazy as _
from common.utils import append_uri_params
from background_task.models import Task, CompletedTask
from .models import Source, Media, MediaServer
from .forms import (ValidateSourceForm, ConfirmDeleteSourceForm, RedownloadMediaForm,
                    SkipMediaForm, EnableMediaForm, ResetTasksForm, PlexMediaServerForm,
                    ConfirmDeleteMediaServerForm)
from .utils import validate_url, delete_file
from .tasks import (map_task_to_instance, get_error_message,
                    get_source_completed_tasks, get_media_download_task,
                    delete_task_by_media, index_source_task)
<<<<<<< HEAD
from .choices import (V, MediaServerType, SourceResolution,
=======
from .choices import (Val, MediaServerType, SourceResolution,
>>>>>>> fed8d36a
                        YouTube_SourceType, youtube_long_source_types,
                        youtube_help, youtube_validation_urls)
from . import signals
from . import youtube


class DashboardView(TemplateView):
    '''
        The dashboard shows non-interactive totals and summaries.
    '''

    template_name = 'sync/dashboard.html'

    def get_context_data(self, *args, **kwargs):
        data = super().get_context_data(*args, **kwargs)
        data['now'] = timezone.now()
        # Sources
        data['num_sources'] = Source.objects.all().count()
        data['num_video_sources'] = Source.objects.filter(
<<<<<<< HEAD
            ~Q(source_resolution=V(SourceResolution.AUDIO))
=======
            ~Q(source_resolution=Val(SourceResolution.AUDIO))
>>>>>>> fed8d36a
        ).count()
        data['num_audio_sources'] = data['num_sources'] - data['num_video_sources']
        data['num_failed_sources'] = Source.objects.filter(has_failed=True).count()
        # Media
        data['num_media'] = Media.objects.all().count()
        data['num_downloaded_media'] = Media.objects.filter(downloaded=True).count()
        # Tasks
        data['num_tasks'] = Task.objects.all().count()
        data['num_completed_tasks'] = CompletedTask.objects.all().count()
        # Disk usage
        disk_usage = Media.objects.filter(
            downloaded=True, downloaded_filesize__isnull=False
        ).defer('metadata').aggregate(Sum('downloaded_filesize'))
        data['disk_usage_bytes'] = disk_usage['downloaded_filesize__sum']
        if not data['disk_usage_bytes']:
            data['disk_usage_bytes'] = 0
        if data['disk_usage_bytes'] and data['num_downloaded_media']:
            data['average_bytes_per_media'] = round(data['disk_usage_bytes'] /
                                                    data['num_downloaded_media'])
        else:
            data['average_bytes_per_media'] = 0
        # Latest downloads
        data['latest_downloads'] = Media.objects.filter(
            downloaded=True, downloaded_filesize__isnull=False
        ).defer('metadata').order_by('-download_date')[:10]
        # Largest downloads
        data['largest_downloads'] = Media.objects.filter(
            downloaded=True, downloaded_filesize__isnull=False
        ).defer('metadata').order_by('-downloaded_filesize')[:10]
        # UID and GID
        data['uid'] = os.getuid()
        data['gid'] = os.getgid()
        # Config and download locations
        data['config_dir'] = str(settings.CONFIG_BASE_DIR)
        data['downloads_dir'] = str(settings.DOWNLOAD_ROOT)
        data['database_connection'] = settings.DATABASE_CONNECTION_STR
        # Add the database filesize when using db.sqlite3
        data['database_filesize'] = None
        db_name = str(connection.get_connection_params()['database'])
        db_path = pathlib.Path(db_name) if '/' == db_name[0] else None
        if db_path and 'sqlite' == connection.vendor:
            data['database_filesize'] = db_path.stat().st_size
        return data


class SourcesView(ListView):
    '''
        A bare list of the sources which have been created with their states.
    '''

    template_name = 'sync/sources.html'
    context_object_name = 'sources'
    paginate_by = settings.SOURCES_PER_PAGE
    messages = {
        'source-deleted': _('Your selected source has been deleted.'),
        'source-refreshed': _('The source has been scheduled to be synced now.')
    }

    def get(self, *args, **kwargs):
        if args[0].path.startswith("/source-sync-now/"):
            sobj = Source.objects.get(pk=kwargs["pk"])
            if sobj is None:
                return HttpResponseNotFound()

            verbose_name = _('Index media from source "{}" once')
            index_source_task(
                str(sobj.pk),
                queue=str(sobj.pk),
                repeat=0,
                verbose_name=verbose_name.format(sobj.name))
            url = reverse_lazy('sync:sources')
            url = append_uri_params(url, {'message': 'source-refreshed'})
            return HttpResponseRedirect(url)
        else:
            return super().get(self, *args, **kwargs)    

    def __init__(self, *args, **kwargs):
        self.message = None
        super().__init__(*args, **kwargs)

    def dispatch(self, request, *args, **kwargs):
        message_key = request.GET.get('message', '')
        self.message = self.messages.get(message_key, '')
        return super().dispatch(request, *args, **kwargs)

    def get_queryset(self):
        all_sources = Source.objects.all().order_by('name')
        return all_sources.annotate(
            media_count=Count('media_source'),
            downloaded_count=Count(Case(When(media_source__downloaded=True, then=1)))
        )

    def get_context_data(self, *args, **kwargs):
        data = super().get_context_data(*args, **kwargs)
        data['message'] = self.message
        return data


class ValidateSourceView(FormView):
    '''
        Validate a URL and prepopulate a create source view form with confirmed
        accurate data. The aim here is to streamline onboarding of new sources
        which otherwise may not be entirely obvious to add, such as the "key"
        being just a playlist ID or some other reasonably opaque internals.
    '''

    template_name = 'sync/source-validate.html'
    form_class = ValidateSourceForm
    errors = {
        'invalid_url': _('Invalid URL, the URL must for a "{item}" must be in '
                         'the format of "{example}". The error was: {error}.'),
    }
    source_types = youtube_long_source_types
    help_item = dict(YouTube_SourceType.choices)
    help_texts = youtube_help.get('texts')
    help_examples = youtube_help.get('examples')
    validation_urls = youtube_validation_urls
    prepopulate_fields = {
<<<<<<< HEAD
        V(YouTube_SourceType.CHANNEL): ('source_type', 'key', 'name', 'directory'),
        V(YouTube_SourceType.CHANNEL_ID): ('source_type', 'key'),
        V(YouTube_SourceType.PLAYLIST): ('source_type', 'key'),
=======
        Val(YouTube_SourceType.CHANNEL): ('source_type', 'key', 'name', 'directory'),
        Val(YouTube_SourceType.CHANNEL_ID): ('source_type', 'key'),
        Val(YouTube_SourceType.PLAYLIST): ('source_type', 'key'),
>>>>>>> fed8d36a
    }

    def __init__(self, *args, **kwargs):
        self.source_type_str = ''
        self.source_type = None
        self.key = ''
        super().__init__(*args, **kwargs)

    def dispatch(self, request, *args, **kwargs):
        self.source_type_str = kwargs.get('source_type', '').strip().lower()
        self.source_type = self.source_types.get(self.source_type_str, None)
        if not self.source_type:
            raise Http404
        return super().dispatch(request, *args, **kwargs)

    def get_initial(self):
        initial = super().get_initial()
        initial['source_type'] = self.source_type
        return initial

    def get_context_data(self, *args, **kwargs):
        data = super().get_context_data(*args, **kwargs)
        data['source_type'] = self.source_type_str
        data['help_item'] = self.help_item.get(self.source_type)
        data['help_text'] = self.help_texts.get(self.source_type)
        data['help_example'] = self.help_examples.get(self.source_type)
        return data

    def form_valid(self, form):
        # Perform extra validation on the URL, we need to extract the channel name or
        # playlist ID and check they are valid
        source_type = form.cleaned_data['source_type']
        if source_type not in YouTube_SourceType.values:
            form.add_error(
                'source_type',
                ValidationError(self.errors['invalid_source'])
            )
        source_url = form.cleaned_data['source_url']
        validation_url = self.validation_urls.get(source_type)
        try:
            self.key = validate_url(source_url, validation_url)
        except ValidationError as e:
            error = self.errors.get('invalid_url')
            item = self.help_item.get(self.source_type)
            form.add_error(
                'source_url',
                ValidationError(error.format(
                    item=item,
                    example=validation_url['example'],
                    error=e.message)
                )
            )
        if form.errors:
            return super().form_invalid(form)
        return super().form_valid(form)

    def get_success_url(self):
        url = reverse_lazy('sync:add-source')
        fields_to_populate = self.prepopulate_fields.get(self.source_type)
        fields = {}
        value = self.key
        use_channel_id = (
            'youtube-channel' == self.source_type_str and
            '@' == self.key[0]
        )
        if use_channel_id:
            old_key = self.key
            old_source_type = self.source_type
            old_source_type_str = self.source_type_str

            self.source_type_str = 'youtube-channel-id'
            self.source_type = self.source_types.get(self.source_type_str, None)
            index_url = Source.create_index_url(self.source_type, self.key, 'videos')
            try:
                self.key = youtube.get_channel_id(
                    index_url.replace('/channel/', '/')
                )
            except youtube.YouTubeError as e:
                # It did not work, revert to previous behavior
                self.key = old_key
                self.source_type = old_source_type
                self.source_type_str = old_source_type_str

        for field in fields_to_populate:
            if field == 'source_type':
                fields[field] = self.source_type
            elif field == 'key':
                fields[field] = self.key
            elif field in ('name', 'directory'):
                fields[field] = value
        return append_uri_params(url, fields)


class EditSourceMixin:
    model = Source
    # manual ordering
    fields = ('source_type', 'key', 'name', 'directory', 'filter_text', 'filter_text_invert', 'filter_seconds', 'filter_seconds_min',
              'media_format', 'index_schedule', 'index_videos', 'index_streams', 'download_media', 'download_cap', 'delete_old_media',
              'days_to_keep', 'source_resolution', 'source_vcodec', 'source_acodec',
              'prefer_60fps', 'prefer_hdr', 'fallback',
              'delete_removed_media', 'delete_files_on_disk', 'copy_channel_images',
              'copy_thumbnails', 'write_nfo', 'write_json', 'embed_metadata', 'embed_thumbnail',
              'enable_sponsorblock', 'sponsorblock_categories', 'write_subtitles',
              'auto_subtitles', 'sub_langs')
    errors = {
        'invalid_media_format': _('Invalid media format, the media format contains '
                                  'errors or is empty. Check the table at the end of '
                                  'this page for valid media name variables'),
        'dir_outside_dlroot': _('You cannot specify a directory outside of the '
                                'base directory (%BASEDIR%)')
    }

    def form_valid(self, form: Form):
        # Perform extra validation to make sure the media_format is valid
        obj = form.save(commit=False)
        source_type = form.cleaned_data['media_format']
        example_media_file = obj.get_example_media_format()

        if example_media_file == '':
            form.add_error(
                'media_format',
                ValidationError(self.errors['invalid_media_format'])
            )

        # Check for suspicious file path(s)
        try:
            targetCheck = form.cleaned_data['directory']+"/.virt"
            newdir = safe_join(settings.DOWNLOAD_ROOT,targetCheck)
        except SuspiciousFileOperation:
            form.add_error(
                'directory',
                ValidationError(self.errors['dir_outside_dlroot'].replace("%BASEDIR%",str(settings.DOWNLOAD_ROOT)))
            )

        if form.errors:
            return super().form_invalid(form)

        return super().form_valid(form)


class AddSourceView(EditSourceMixin, CreateView):
    '''
        Adds a new source, optionally takes some initial data querystring values to
        prepopulate some of the more unclear values.
    '''

    template_name = 'sync/source-add.html'

    def __init__(self, *args, **kwargs):
        self.prepopulated_data = {}
        super().__init__(*args, **kwargs)

    def dispatch(self, request, *args, **kwargs):
        source_type = request.GET.get('source_type', '')
        if source_type and source_type in YouTube_SourceType.values:
            self.prepopulated_data['source_type'] = source_type
        key = request.GET.get('key', '')
        if key:
            self.prepopulated_data['key'] = key.strip()
        name = request.GET.get('name', '')
        if name:
            self.prepopulated_data['name'] = slugify(name)
        directory = request.GET.get('directory', '')
        if directory:
            self.prepopulated_data['directory'] = slugify(directory)
        return super().dispatch(request, *args, **kwargs)

    def get_initial(self):
        initial = super().get_initial()
        for k, v in self.prepopulated_data.items():
            initial[k] = v
        return initial

    def get_success_url(self):
        url = reverse_lazy('sync:source', kwargs={'pk': self.object.pk})
        return append_uri_params(url, {'message': 'source-created'})


class SourceView(DetailView):

    template_name = 'sync/source.html'
    model = Source
    messages = {
        'source-created': _('Your new source has been created. If you have added a '
                            'very large source such as a channel with hundreds of '
                            'videos it can take several minutes or up to an hour '
                            'for media to start to appear.'),
        'source-updated': _('Your source has been updated.'),
    }

    def __init__(self, *args, **kwargs):
        self.message = None
        super().__init__(*args, **kwargs)

    def dispatch(self, request, *args, **kwargs):
        message_key = request.GET.get('message', '')
        self.message = self.messages.get(message_key, '')
        return super().dispatch(request, *args, **kwargs)

    def get_context_data(self, *args, **kwargs):
        data = super().get_context_data(*args, **kwargs)
        data['message'] = self.message
        data['errors'] = []
        for error in get_source_completed_tasks(self.object.pk, only_errors=True):
            error_message = get_error_message(error)
            setattr(error, 'error_message', error_message)
            data['errors'].append(error)
        data['media'] = Media.objects.filter(source=self.object).order_by('-published').defer('metadata')
        return data


class UpdateSourceView(EditSourceMixin, UpdateView):

    template_name = 'sync/source-update.html'

    def get_success_url(self):
        url = reverse_lazy('sync:source', kwargs={'pk': self.object.pk})
        return append_uri_params(url, {'message': 'source-updated'})


class DeleteSourceView(DeleteView, FormMixin):
    '''
        Confirm the deletion of a source with an option to delete all the media
        associated with the source from disk when the source is deleted.
    '''

    template_name = 'sync/source-delete.html'
    model = Source
    form_class = ConfirmDeleteSourceForm
    context_object_name = 'source'

    def post(self, request, *args, **kwargs):
        delete_media_val = request.POST.get('delete_media', False)
        delete_media = True if delete_media_val is not False else False
        if delete_media:
            source = self.get_object()
            for media in Media.objects.filter(source=source):
                if media.media_file:
                    file_path = media.media_file.path
                    matching_files = glob.glob(os.path.splitext(file_path)[0] + '.*')
                    for file in matching_files:
                        delete_file(file)
            directory_path = source.directory_path
            if os.path.exists(directory_path):
                shutil.rmtree(directory_path, True)
        return super().post(request, *args, **kwargs)

    def get_success_url(self):
        url = reverse_lazy('sync:sources')
        return append_uri_params(url, {'message': 'source-deleted'})


class MediaView(ListView):
    '''
        A bare list of media added with their states.
    '''

    template_name = 'sync/media.html'
    context_object_name = 'media'
    paginate_by = settings.MEDIA_PER_PAGE
    messages = {
        'filter': _('Viewing media filtered for source: <strong>{name}</strong>'),
    }

    def __init__(self, *args, **kwargs):
        self.filter_source = None
        self.show_skipped = False
        self.only_skipped = False
        super().__init__(*args, **kwargs)

    def dispatch(self, request, *args, **kwargs):
        filter_by = request.GET.get('filter', '')
        if filter_by:
            try:
                self.filter_source = Source.objects.get(pk=filter_by)
            except Source.DoesNotExist:
                self.filter_source = None
        show_skipped = request.GET.get('show_skipped', '').strip()
        if show_skipped == 'yes':
            self.show_skipped = True
        if not self.show_skipped:
            only_skipped = request.GET.get('only_skipped', '').strip()
            if only_skipped == 'yes':
                self.only_skipped = True
        return super().dispatch(request, *args, **kwargs)

    def get_queryset(self):
        q = Media.objects.all()

        if self.filter_source:
            q = q.filter(source=self.filter_source)
        if self.only_skipped:
            q = q.filter(Q(can_download=False) | Q(skip=True) | Q(manual_skip=True))
        elif not self.show_skipped:
            q = q.filter(Q(can_download=True) & Q(skip=False) & Q(manual_skip=False))

        return q.order_by('-published', '-created')

    def get_context_data(self, *args, **kwargs):
        data = super().get_context_data(*args, **kwargs)
        data['message'] = ''
        data['source'] = None
        if self.filter_source:
            message = str(self.messages.get('filter', ''))
            data['message'] = message.format(name=self.filter_source.name)
            data['source'] = self.filter_source
        data['show_skipped'] = self.show_skipped
        data['only_skipped'] = self.only_skipped
        return data


class MediaThumbView(DetailView):
    '''
        Shows a media thumbnail. Whitenoise doesn't support post-start media image
        serving and the images here are pretty small so just serve them manually. This
        isn't fast, but it's not likely to be a serious bottleneck.
    '''

    model = Media

    def get(self, request, *args, **kwargs):
        media = self.get_object()
        if media.thumb:
            thumb = open(media.thumb.path, 'rb').read()
            content_type = 'image/jpeg' 
        else:
            # No thumbnail on disk, return a blank 1x1 gif
            thumb = b64decode('R0lGODlhAQABAIABAP///wAAACH5BAEKAAEALAA'
                              'AAAABAAEAAAICTAEAOw==')
            content_type = 'image/gif'
        response = HttpResponse(thumb, content_type=content_type)
        # Thumbnail media is never updated so we can ask the browser to cache it
        # for ages, 604800 = 7 days
        response['Cache-Control'] = 'public, max-age=604800'
        return response


class MediaItemView(DetailView):
    '''
        A single media item overview page.
    '''

    template_name = 'sync/media-item.html'
    model = Media
    messages = {
        'redownloading': _('Media file has been deleted and scheduled to redownload'),
        'skipped': _('Media file has been deleted and marked to never download'),
        'enabled': _('Media has been re-enabled and will be downloaded'),
    }

    def __init__(self, *args, **kwargs):
        self.message = None
        super().__init__(*args, **kwargs)

    def dispatch(self, request, *args, **kwargs):
        message_key = request.GET.get('message', '')
        self.message = self.messages.get(message_key, '')
        return super().dispatch(request, *args, **kwargs)

    def get_context_data(self, *args, **kwargs):
        data = super().get_context_data(*args, **kwargs)
        data['message'] = self.message
        combined_exact, combined_format = self.object.get_best_combined_format()
        audio_exact, audio_format = self.object.get_best_audio_format()
        video_exact, video_format = self.object.get_best_video_format()
        task = get_media_download_task(self.object.pk)
        data['task'] = task
        data['download_state'] = self.object.get_download_state(task)
        data['download_state_icon'] = self.object.get_download_state_icon(task)
        data['combined_exact'] = combined_exact
        data['combined_format'] = combined_format
        data['audio_exact'] = audio_exact
        data['audio_format'] = audio_format
        data['video_exact'] = video_exact
        data['video_format'] = video_format
        data['youtube_dl_format'] = self.object.get_format_str()
        data['filename_path'] = pathlib.Path(self.object.filename)
        data['media_file_path'] = pathlib.Path(self.object.media_file.path) if self.object.media_file else None
        return data


class MediaRedownloadView(FormView, SingleObjectMixin):
    '''
        Confirm that the media file should be deleted and redownloaded.
    '''

    template_name = 'sync/media-redownload.html'
    form_class = RedownloadMediaForm
    model = Media

    def __init__(self, *args, **kwargs):
        self.object = None
        super().__init__(*args, **kwargs)

    def dispatch(self, request, *args, **kwargs):
        self.object = self.get_object()
        return super().dispatch(request, *args, **kwargs)

    def form_valid(self, form):
        # Delete any active download tasks for the media
        delete_task_by_media('sync.tasks.download_media', (str(self.object.pk),))
        # If the thumbnail file exists on disk, delete it
        if self.object.thumb_file_exists:
            delete_file(self.object.thumb.path)
            self.object.thumb = None
        # If the media file exists on disk, delete it
        if self.object.media_file_exists:
            delete_file(self.object.media_file.path)
            self.object.media_file = None
            # If the media has an associated thumbnail copied, also delete it
            delete_file(self.object.thumbpath)
            # If the media has an associated NFO file with it, also delete it
            delete_file(self.object.nfopath)
        # Reset all download data
        self.object.downloaded = False
        self.object.downloaded_audio_codec = None
        self.object.downloaded_video_codec = None
        self.object.downloaded_container = None
        self.object.downloaded_fps = None
        self.object.downloaded_hdr = False
        self.object.downloaded_filesize = None
        # Saving here will trigger the post_create signals to schedule new tasks
        self.object.save()
        return super().form_valid(form)

    def get_success_url(self):
        url = reverse_lazy('sync:media-item', kwargs={'pk': self.object.pk})
        return append_uri_params(url, {'message': 'redownloading'})


class MediaSkipView(FormView, SingleObjectMixin):
    '''
        Confirm that the media file should be deleted and marked to skip.
    '''

    template_name = 'sync/media-skip.html'
    form_class = SkipMediaForm
    model = Media

    def __init__(self, *args, **kwargs):
        self.object = None
        super().__init__(*args, **kwargs)

    def dispatch(self, request, *args, **kwargs):
        self.object = self.get_object()
        return super().dispatch(request, *args, **kwargs)

    def form_valid(self, form):
        # Delete any active download tasks for the media
        delete_task_by_media('sync.tasks.download_media', (str(self.object.pk),))
        # If the media file exists on disk, delete it
        if self.object.media_file_exists:
            # Delete all files which contains filename
            filepath = self.object.media_file.path
            barefilepath, fileext = os.path.splitext(filepath)
            # Get all files that start with the bare file path
            all_related_files = glob.glob(f'{barefilepath}.*')
            for file in all_related_files:
                delete_file(file)
        # Reset all download data
        self.object.metadata = None
        self.object.downloaded = False
        self.object.downloaded_audio_codec = None
        self.object.downloaded_video_codec = None
        self.object.downloaded_container = None
        self.object.downloaded_fps = None
        self.object.downloaded_hdr = False
        self.object.downloaded_filesize = None
        # Mark it to be skipped
        self.object.skip = True
        self.object.manual_skip = True
        self.object.save()
        return super().form_valid(form)

    def get_success_url(self):
        url = reverse_lazy('sync:media-item', kwargs={'pk': self.object.pk})
        return append_uri_params(url, {'message': 'skipped'})


class MediaEnableView(FormView, SingleObjectMixin):
    '''
        Confirm that the media item should be re-enabled (marked as unskipped).
    '''

    template_name = 'sync/media-enable.html'
    form_class = EnableMediaForm
    model = Media

    def __init__(self, *args, **kwargs):
        self.object = None
        super().__init__(*args, **kwargs)

    def dispatch(self, request, *args, **kwargs):
        self.object = self.get_object()
        return super().dispatch(request, *args, **kwargs)

    def form_valid(self, form):
        # Mark it as not skipped
        self.object.skip = False
        self.object.manual_skip = False
        self.object.save()
        return super().form_valid(form)

    def get_success_url(self):
        url = reverse_lazy('sync:media-item', kwargs={'pk': self.object.pk})
        return append_uri_params(url, {'message': 'enabled'})


class MediaContent(DetailView):
    '''
        Redirect to nginx to download the file
    '''
    model = Media

    def __init__(self, *args, **kwargs):
        self.object = None
        super().__init__(*args, **kwargs)

    def dispatch(self, request, *args, **kwargs):
        self.object = self.get_object()
        # development direct file stream - DO NOT USE PRODUCTIVLY
        if settings.DEBUG and 'runserver' in sys.argv:
            # get media URL
            pth = self.object.media_file.url
            # remove "/media-data/"
            pth = pth.split("/media-data/",1)[1]
            # remove "/" (incase of absolute path)
            pth = pth.split(str(settings.DOWNLOAD_ROOT).lstrip("/"),1)

            # if we do not have a "/" at the beginning, it is not a absolute path...
            if len(pth) > 1:
                pth = pth[1]
            else:
                pth = pth[0]


            # build final path
            filepth = pathlib.Path(str(settings.DOWNLOAD_ROOT) + pth)

            if filepth.exists():
                # return file
                response = FileResponse(open(filepth,'rb'))
                return response
            else:
                return HttpResponseNotFound()

        else:
            headers = {
                'Content-Type': self.object.content_type,
                'X-Accel-Redirect': self.object.media_file.url,
            }
            return HttpResponse(headers=headers)


class TasksView(ListView):
    '''
        A list of tasks queued to be completed. This is, for example, scraping for new
        media or downloading media.
    '''

    template_name = 'sync/tasks.html'
    context_object_name = 'tasks'
    messages = {
        'reset': _('All tasks have been reset'),
    }

    def __init__(self, *args, **kwargs):
        self.message = None
        super().__init__(*args, **kwargs)

    def dispatch(self, request, *args, **kwargs):
        message_key = request.GET.get('message', '')
        self.message = self.messages.get(message_key, '')
        return super().dispatch(request, *args, **kwargs)

    def get_queryset(self):
        return Task.objects.all().order_by('run_at')

    def get_context_data(self, *args, **kwargs):
        data = super().get_context_data(*args, **kwargs)
        data['message'] = self.message
        data['running'] = []
        data['errors'] = []
        data['scheduled'] = []
        queryset = self.get_queryset()
        now = timezone.now()
        for task in queryset:
            # There was broken logic in `Task.objects.locked()`, work around it.
            # With that broken logic, the tasks never resume properly.
            # This check unlocks the tasks without a running process.
            # `task.locked_by_pid_running()` returns:
            # - `True`: locked and PID exists
            # - `False`: locked and PID does not exist
            # - `None`: not `locked_by`, so there was no PID to check
            if task.locked_by_pid_running() is False:
                task.locked_by = None
                # do not wait for the task to expire
                task.locked_at = None
                task.save()
            obj, url = map_task_to_instance(task)
            if not obj:
                # Orphaned task, ignore it (it will be deleted when it fires)
                continue
            setattr(task, 'instance', obj)
            setattr(task, 'url', url)
            setattr(task, 'run_now', task.run_at < now)
            if task.locked_by_pid_running():
                data['running'].append(task)
            elif task.has_error():
                error_message = get_error_message(task)
                setattr(task, 'error_message', error_message)
                data['errors'].append(task)
            else:
                data['scheduled'].append(task)
        return data


class CompletedTasksView(ListView):
    '''
        List of tasks which have been completed with an optional per-source filter.
    '''

    template_name = 'sync/tasks-completed.html'
    context_object_name = 'tasks'
    paginate_by = settings.TASKS_PER_PAGE
    messages = {
        'filter': _('Viewing tasks filtered for source: <strong>{name}</strong>'),
    }

    def __init__(self, *args, **kwargs):
        self.filter_source = None
        super().__init__(*args, **kwargs)

    def dispatch(self, request, *args, **kwargs):
        filter_by = request.GET.get('filter', '')
        if filter_by:
            try:
                self.filter_source = Source.objects.get(pk=filter_by)
            except Source.DoesNotExist:
                self.filter_source = None
        return super().dispatch(request, *args, **kwargs)

    def get_queryset(self):
        return CompletedTask.objects.all().order_by('-run_at')

    def get_queryset(self):
        if self.filter_source:
            q = CompletedTask.objects.filter(queue=str(self.filter_source.pk))
        else:
            q = CompletedTask.objects.all()
        return q.order_by('-run_at')

    def get_context_data(self, *args, **kwargs):
        data = super().get_context_data(*args, **kwargs)
        for task in data['tasks']:
            if task.has_error():
                error_message = get_error_message(task)
                setattr(task, 'error_message', error_message)
        data['message'] = ''
        data['source'] = None
        if self.filter_source:
            message = str(self.messages.get('filter', ''))
            data['message'] = message.format(name=self.filter_source.name)
            data['source'] = self.filter_source
        return data


class ResetTasks(FormView):
    '''
        Confirm that all tasks should be reset. As all tasks are triggered from
        signals by checking for files existing etc. this can be done by just deleting
        all tasks and then calling every Source objects .save() method.
    '''

    template_name = 'sync/tasks-reset.html'
    form_class = ResetTasksForm

    def form_valid(self, form):
        # Delete all tasks
        Task.objects.all().delete()
        # Iter all tasks
        for source in Source.objects.all():
            # Recreate the initial indexing task
            verbose_name = _('Index media from source "{}"')
            index_source_task(
                str(source.pk),
                repeat=source.index_schedule,
                queue=str(source.pk),
                priority=5,
                verbose_name=verbose_name.format(source.name)
            )
            # This also chains down to call each Media objects .save() as well
            source.save()
        return super().form_valid(form)

    def get_success_url(self):
        url = reverse_lazy('sync:tasks')
        return append_uri_params(url, {'message': 'reset'})


class MediaServersView(ListView):
    '''
        List of media servers which have been added.
    '''

    template_name = 'sync/mediaservers.html'
    context_object_name = 'mediaservers'
    messages = {
        'deleted': _('Your selected media server has been deleted.'),
    }

    def __init__(self, *args, **kwargs):
        self.message = None
        super().__init__(*args, **kwargs)

    def dispatch(self, request, *args, **kwargs):
        message_key = request.GET.get('message', '')
        self.message = self.messages.get(message_key, '')
        return super().dispatch(request, *args, **kwargs)

    def get_queryset(self):
        return MediaServer.objects.all().order_by('host')

    def get_context_data(self, *args, **kwargs):
        data = super().get_context_data(*args, **kwargs)
        data['message'] = self.message
        return data


class AddMediaServerView(FormView):
    '''
        Adds a new media server. The form is switched out to whatever matches the
        server type.
    '''

    template_name = 'sync/mediaserver-add.html'
    server_types = {
<<<<<<< HEAD
        'plex': V(MediaServerType.PLEX),
    }
    server_type_names = dict(MediaServerType.choices)
    forms = {
        V(MediaServerType.PLEX): PlexMediaServerForm,
=======
        'plex': Val(MediaServerType.PLEX),
    }
    server_type_names = dict(MediaServerType.choices)
    forms = {
        Val(MediaServerType.PLEX): PlexMediaServerForm,
>>>>>>> fed8d36a
    }

    def __init__(self, *args, **kwargs):
        self.server_type = None
        self.model_class = None
        self.object = None
        super().__init__(*args, **kwargs)

    def dispatch(self, request, *args, **kwargs):
        server_type_str = kwargs.get('server_type', '')
        self.server_type = self.server_types.get(server_type_str)
        if not self.server_type:
            raise Http404
        self.form_class = self.forms.get(self.server_type)
        self.model_class = MediaServer(server_type=self.server_type)
        return super().dispatch(request, *args, **kwargs)

    def form_valid(self, form):
        # Assign mandatory fields, bundle other fields into options
        mediaserver = MediaServer(server_type=self.server_type)
        options = {}
        model_fields = [field.name for field in MediaServer._meta.fields]
        for field_name, field_value in form.cleaned_data.items():
            if field_name in model_fields:
                setattr(mediaserver, field_name, field_value)
            else:
                options[field_name] = field_value
        mediaserver.options = json.dumps(options)
        # Test the media server details are valid
        try:
            mediaserver.validate()
        except ValidationError as e:
            form.add_error(None, e)
        # Check if validation detected any errors
        if form.errors:
            return super().form_invalid(form)
        # All good, try to save and return
        try:
            mediaserver.save()
        except IntegrityError:
            form.add_error(
                None,
                (f'A media server already exists with the host and port '
                 f'{mediaserver.host}:{mediaserver.port}')
            )
        # Check if saving caused any errors
        if form.errors:
            return super().form_invalid(form)
        # All good!
        self.object = mediaserver
        return super().form_valid(form)

    def get_context_data(self, *args, **kwargs):
        data = super().get_context_data(*args, **kwargs)
        data['server_type'] = self.server_type
        data['server_type_name'] = self.server_type_names.get(self.server_type)
        data['server_help'] = self.model_class.get_help_html()
        return data

    def get_success_url(self):
        url = reverse_lazy('sync:mediaserver', kwargs={'pk': self.object.pk})
        return append_uri_params(url, {'message': 'created'})


class MediaServerView(DetailView):
    '''
        A single media server overview page.
    '''

    template_name = 'sync/mediaserver.html'
    model = MediaServer
    private_options = ('token',)
    messages = {
        'created': _('Your media server has been successfully added'),
    }

    def __init__(self, *args, **kwargs):
        self.message = None
        super().__init__(*args, **kwargs)

    def dispatch(self, request, *args, **kwargs):
        message_key = request.GET.get('message', '')
        self.message = self.messages.get(message_key, '')
        return super().dispatch(request, *args, **kwargs)

    def get_context_data(self, *args, **kwargs):
        data = super().get_context_data(*args, **kwargs)
        data['message'] = self.message
        data['private_options'] = self.private_options
        return data


class DeleteMediaServerView(DeleteView, FormMixin):
    '''
        Confirms deletion and then deletes a media server.
    '''

    template_name = 'sync/mediaserver-delete.html'
    model = MediaServer
    form_class = ConfirmDeleteMediaServerForm
    context_object_name = 'mediaserver'

    def get_success_url(self):
        url = reverse_lazy('sync:mediaservers')
        return append_uri_params(url, {'message': 'deleted'})


class UpdateMediaServerView(FormView, SingleObjectMixin):
    '''
        Adds a new media server. The form is switched out to whatever matches the
        server type.
    '''

    template_name = 'sync/mediaserver-update.html'
    model = MediaServer
    forms = {
<<<<<<< HEAD
        V(MediaServerType.PLEX): PlexMediaServerForm,
=======
        Val(MediaServerType.PLEX): PlexMediaServerForm,
>>>>>>> fed8d36a
    }

    def __init__(self, *args, **kwargs):
        self.object = None
        super().__init__(*args, **kwargs)

    def dispatch(self, request, *args, **kwargs):
        self.object = self.get_object()
        self.form_class = self.forms.get(self.object.server_type, None)
        if not self.form_class:
            raise Http404
        return super().dispatch(request, *args, **kwargs)

    def get_initial(self):
        initial = super().get_initial()
        for field in self.object._meta.fields:
            if field.name in self.form_class.declared_fields:
                initial[field.name] = getattr(self.object, field.name)
        for option_key, option_val in self.object.loaded_options.items():
            if option_key in self.form_class.declared_fields:
                initial[option_key] = option_val
        return initial

    def form_valid(self, form):
        # Assign mandatory fields, bundle other fields into options
        options = {}
        model_fields = [field.name for field in MediaServer._meta.fields]
        for field_name, field_value in form.cleaned_data.items():
            if field_name in model_fields:
                setattr(self.object, field_name, field_value)
            else:
                options[field_name] = field_value
        self.object.options = json.dumps(options)
        # Test the media server details are valid
        try:
            self.object.validate()
        except ValidationError as e:
            form.add_error(None, e)
        # Check if validation detected any errors
        if form.errors:
            return super().form_invalid(form)
        # All good, try to save and return
        try:
            self.object.save()
        except IntegrityError:
            form.add_error(
                None,
                (f'A media server already exists with the host and port '
                 f'{self.object.host}:{self.object.port}')
            )
        # Check if saving caused any errors
        if form.errors:
            return super().form_invalid(form)
        # All good!
        return super().form_valid(form)

    def get_context_data(self, *args, **kwargs):
        data = super().get_context_data(*args, **kwargs)
        data['server_help'] = self.object.get_help_html
        return data

    def get_success_url(self):
        url = reverse_lazy('sync:mediaserver', kwargs={'pk': self.object.pk})
        return append_uri_params(url, {'message': 'updated'})<|MERGE_RESOLUTION|>--- conflicted
+++ resolved
@@ -31,11 +31,7 @@
 from .tasks import (map_task_to_instance, get_error_message,
                     get_source_completed_tasks, get_media_download_task,
                     delete_task_by_media, index_source_task)
-<<<<<<< HEAD
-from .choices import (V, MediaServerType, SourceResolution,
-=======
 from .choices import (Val, MediaServerType, SourceResolution,
->>>>>>> fed8d36a
                         YouTube_SourceType, youtube_long_source_types,
                         youtube_help, youtube_validation_urls)
 from . import signals
@@ -55,11 +51,7 @@
         # Sources
         data['num_sources'] = Source.objects.all().count()
         data['num_video_sources'] = Source.objects.filter(
-<<<<<<< HEAD
-            ~Q(source_resolution=V(SourceResolution.AUDIO))
-=======
             ~Q(source_resolution=Val(SourceResolution.AUDIO))
->>>>>>> fed8d36a
         ).count()
         data['num_audio_sources'] = data['num_sources'] - data['num_video_sources']
         data['num_failed_sources'] = Source.objects.filter(has_failed=True).count()
@@ -178,15 +170,9 @@
     help_examples = youtube_help.get('examples')
     validation_urls = youtube_validation_urls
     prepopulate_fields = {
-<<<<<<< HEAD
-        V(YouTube_SourceType.CHANNEL): ('source_type', 'key', 'name', 'directory'),
-        V(YouTube_SourceType.CHANNEL_ID): ('source_type', 'key'),
-        V(YouTube_SourceType.PLAYLIST): ('source_type', 'key'),
-=======
         Val(YouTube_SourceType.CHANNEL): ('source_type', 'key', 'name', 'directory'),
         Val(YouTube_SourceType.CHANNEL_ID): ('source_type', 'key'),
         Val(YouTube_SourceType.PLAYLIST): ('source_type', 'key'),
->>>>>>> fed8d36a
     }
 
     def __init__(self, *args, **kwargs):
@@ -924,19 +910,11 @@
 
     template_name = 'sync/mediaserver-add.html'
     server_types = {
-<<<<<<< HEAD
-        'plex': V(MediaServerType.PLEX),
-    }
-    server_type_names = dict(MediaServerType.choices)
-    forms = {
-        V(MediaServerType.PLEX): PlexMediaServerForm,
-=======
         'plex': Val(MediaServerType.PLEX),
     }
     server_type_names = dict(MediaServerType.choices)
     forms = {
         Val(MediaServerType.PLEX): PlexMediaServerForm,
->>>>>>> fed8d36a
     }
 
     def __init__(self, *args, **kwargs):
@@ -1053,11 +1031,7 @@
     template_name = 'sync/mediaserver-update.html'
     model = MediaServer
     forms = {
-<<<<<<< HEAD
-        V(MediaServerType.PLEX): PlexMediaServerForm,
-=======
         Val(MediaServerType.PLEX): PlexMediaServerForm,
->>>>>>> fed8d36a
     }
 
     def __init__(self, *args, **kwargs):
