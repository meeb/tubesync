--- conflicted
+++ resolved
@@ -135,14 +135,15 @@
    return '{:02d}:{:02d}:{:02d}'.format(hour, minutes, seconds)
 
 
-<<<<<<< HEAD
 def multi_key_sort(sort_dict, specs, use_reversed=False):
     result = list(sort_dict)
     for key, reverse in reversed(specs):
         result = sorted(result, key=itemgetter(key), reverse=reverse)
     if use_reversed:
         return list(reversed(result))
-=======
+    return result
+
+
 def normalize_codec(codec_str):
     result = str(codec_str).upper()
     parts = result.split('.')
@@ -155,7 +156,6 @@
     if str(0) in result:
         prefix = result.rstrip('0123456789')
         result = prefix + str(int(result[len(prefix):]))
->>>>>>> 7974819d
     return result
 
 
@@ -166,19 +166,7 @@
         any internals, update it here.
     '''
     vcodec_full = format_dict.get('vcodec', '')
-<<<<<<< HEAD
-    vcodec_parts = vcodec_full.split('.')
-    if len(vcodec_parts) > 0:
-        vcodec = vcodec_parts[0].strip().upper()
-    else:
-        vcodec = None
-    if vcodec == 'NONE':
-        vcodec = None
-    if vcodec == 'VP09':
-        vcodec = 'VP9'
-=======
     vcodec = normalize_codec(vcodec_full)
->>>>>>> 7974819d
     acodec_full = format_dict.get('acodec', '')
     acodec = normalize_codec(acodec_full) 
     try:
