--- conflicted
+++ resolved
@@ -26,11 +26,7 @@
                        get_best_video_format)
 from .mediaservers import PlexMediaServer
 from .fields import CommaSepChoiceField
-<<<<<<< HEAD
-from .choices import (V, CapChoices, Fallback, FileExtension,
-=======
 from .choices import (Val, CapChoices, Fallback, FileExtension,
->>>>>>> fed8d36a
                         FilterSeconds, IndexSchedule, MediaServerType,
                         MediaState, SourceResolution, SourceResolutionInteger,
                         SponsorBlock_Category, YouTube_AudioCodec,
@@ -45,19 +41,6 @@
         or a YouTube playlist.
     '''
 
-<<<<<<< HEAD
-    SOURCE_VCODEC_VP9 = V(YouTube_VideoCodec.VP9)
-    SOURCE_VCODEC_CHOICES = list(reversed(YouTube_VideoCodec.choices[1:]))
-
-    SOURCE_ACODEC_OPUS = V(YouTube_AudioCodec.OPUS)
-    SOURCE_ACODEC_CHOICES = list(reversed(YouTube_AudioCodec.choices))
-
-    FALLBACK_FAIL = V(Fallback.FAIL)
-    FALLBACK_NEXT_BEST = V(Fallback.NEXT_BEST)
-    FALLBACK_NEXT_BEST_HD = V(Fallback.NEXT_BEST_HD)
-
-=======
->>>>>>> fed8d36a
     sponsorblock_categories = CommaSepChoiceField(
         _(''),
         max_length=128,
@@ -228,11 +211,7 @@
     filter_seconds_min = models.BooleanField(
         _('filter seconds min/max'),
         choices=FilterSeconds.choices,
-<<<<<<< HEAD
-        default=V(FilterSeconds.MIN),
-=======
         default=Val(FilterSeconds.MIN),
->>>>>>> fed8d36a
         help_text=_('When Filter Seconds is > 0, do we skip on minimum (video shorter than limit) or maximum (video '
                     'greater than maximum) video duration')
     )
@@ -258,11 +237,7 @@
         _('source video codec'),
         max_length=8,
         db_index=True,
-<<<<<<< HEAD
-        choices=SOURCE_VCODEC_CHOICES,
-=======
         choices=list(reversed(YouTube_VideoCodec.choices[1:])),
->>>>>>> fed8d36a
         default=YouTube_VideoCodec.VP9,
         help_text=_('Source video codec, desired video encoding format to download (ignored if "resolution" is audio only)')
     )
@@ -270,11 +245,7 @@
         _('source audio codec'),
         max_length=8,
         db_index=True,
-<<<<<<< HEAD
-        choices=SOURCE_ACODEC_CHOICES,
-=======
         choices=list(reversed(YouTube_AudioCodec.choices)),
->>>>>>> fed8d36a
         default=YouTube_AudioCodec.OPUS,
         help_text=_('Source audio codec, desired audio encoding format to download')
     )
@@ -400,16 +371,6 @@
             depending on audio codec.
         '''
         if self.is_audio:
-<<<<<<< HEAD
-            if self.source_acodec == V(YouTube_AudioCodec.MP4A):
-                return V(FileExtension.M4A)
-            elif self.source_acodec == V(YouTube_AudioCodec.OPUS):
-                return V(FileExtension.OGG)
-            else:
-                raise ValueError('Unable to choose audio extension, uknown acodec')
-        else:
-            return V(FileExtension.MKV)
-=======
             if self.source_acodec == Val(YouTube_AudioCodec.MP4A):
                 return Val(FileExtension.M4A)
             elif self.source_acodec == Val(YouTube_AudioCodec.OPUS):
@@ -418,7 +379,6 @@
                 raise ValueError('Unable to choose audio extension, uknown acodec')
         else:
             return Val(FileExtension.MKV)
->>>>>>> fed8d36a
 
     @classmethod
     def create_url(obj, source_type, key):
@@ -903,20 +863,12 @@
                 resolution = self.downloaded_format.lower()
             elif self.downloaded_height:
                 resolution = f'{self.downloaded_height}p'
-<<<<<<< HEAD
-            if self.downloaded_format != V(SourceResolution.AUDIO):
-=======
             if self.downloaded_format != Val(SourceResolution.AUDIO):
->>>>>>> fed8d36a
                 vcodec = self.downloaded_video_codec.lower()
                 fmt.append(vcodec)
             acodec = self.downloaded_audio_codec.lower()
             fmt.append(acodec)
-<<<<<<< HEAD
-            if self.downloaded_format != V(SourceResolution.AUDIO):
-=======
             if self.downloaded_format != Val(SourceResolution.AUDIO):
->>>>>>> fed8d36a
                 fps = str(self.downloaded_fps)
                 fmt.append(f'{fps}fps')
                 if self.downloaded_hdr:
@@ -1241,25 +1193,15 @@
             if acodec is None:
                 raise TypeError() # nothing here.
             acodec = acodec.upper()
-<<<<<<< HEAD
-            if acodec == V(YouTube_AudioCodec.MP4A):
-                return "audio/mp4"
-            elif acodec == V(YouTube_AudioCodec.OPUS):
-=======
             if acodec == Val(YouTube_AudioCodec.MP4A):
                 return "audio/mp4"
             elif acodec == Val(YouTube_AudioCodec.OPUS):
->>>>>>> fed8d36a
                 return "audio/opus"
             else:
                 # fall-fall-back.
                 return 'audio/ogg'
         vcodec = vcodec.upper()
-<<<<<<< HEAD
-        if vcodec == V(YouTube_VideoCodec.AVC1):
-=======
         if vcodec == Val(YouTube_VideoCodec.AVC1):
->>>>>>> fed8d36a
             return 'video/mp4'
         else:
             return 'video/matroska'
@@ -1380,25 +1322,6 @@
 
     def get_download_state(self, task=None):
         if self.downloaded:
-<<<<<<< HEAD
-            return V(MediaState.DOWNLOADED)
-        if task:
-            if task.locked_by_pid_running():
-                return V(MediaState.DOWNLOADING)
-            elif task.has_error():
-                return V(MediaState.ERROR)
-            else:
-                return V(MediaState.SCHEDULED)
-        if self.skip:
-            return V(MediaState.SKIPPED)
-        if not self.source.download_media:
-            return V(MediaState.DISABLED_AT_SOURCE)
-        return V(MediaState.UNKNOWN)
-
-    def get_download_state_icon(self, task=None):
-        state = self.get_download_state(task)
-        return self.STATE_ICONS.get(state, self.STATE_ICONS[V(MediaState.UNKNOWN)])
-=======
             return Val(MediaState.DOWNLOADED)
         if task:
             if task.locked_by_pid_running():
@@ -1416,7 +1339,6 @@
     def get_download_state_icon(self, task=None):
         state = self.get_download_state(task)
         return self.STATE_ICONS.get(state, self.STATE_ICONS[Val(MediaState.UNKNOWN)])
->>>>>>> fed8d36a
 
     def download_media(self):
         format_str = self.get_format_str()
@@ -1557,17 +1479,10 @@
     '''
 
     ICONS = {
-<<<<<<< HEAD
-        V(MediaServerType.PLEX): '<i class="fas fa-server"></i>',
-    }
-    HANDLERS = {
-        V(MediaServerType.PLEX): PlexMediaServer,
-=======
         Val(MediaServerType.PLEX): '<i class="fas fa-server"></i>',
     }
     HANDLERS = {
         Val(MediaServerType.PLEX): PlexMediaServer,
->>>>>>> fed8d36a
     }
 
     server_type = models.CharField(
