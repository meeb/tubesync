--- conflicted
+++ resolved
@@ -20,12 +20,8 @@
 from .youtube import (get_media_info as get_youtube_media_info,
                       download_media as download_youtube_media,
                       get_channel_image_info as get_youtube_channel_image_info)
-<<<<<<< HEAD
-from .utils import seconds_to_timestr, parse_media_format, filter_response
-=======
 from .utils import (seconds_to_timestr, parse_media_format, write_text_file,
-                    mkdir_p, directory_and_stem, glob_quote)
->>>>>>> 22cd2d4f
+                    mkdir_p, directory_and_stem, glob_quote, filter_response)
 from .matching import (get_best_combined_format, get_best_audio_format,
                        get_best_video_format)
 from .mediaservers import PlexMediaServer
