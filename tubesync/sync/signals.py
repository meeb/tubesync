--- conflicted
+++ resolved
@@ -12,10 +12,6 @@
 from common.utils import glob_quote, mkdir_p
 from .models import Source, Media, Metadata
 from .tasks import (
-<<<<<<< HEAD
-=======
-    delete_task_by_media,
->>>>>>> 80271604
     get_media_download_task, get_media_metadata_task, get_media_thumbnail_task,
     delete_all_media_for_source, rename_media, save_all_media_for_source,
     check_source_directory_exists, download_source_images, index_source,
@@ -163,117 +159,6 @@
         ))
 
 
-<<<<<<< HEAD
-=======
-@receiver(task_created, dispatch_uid='sync.signals.task_task_created')
-@atomic(durable=False)
-def task_task_created(sender, task=None, **kwargs):
-    if task is None:
-        return
-    task_obj = task
-    th, created = TaskHistory.objects.get_or_create(
-        task_id=str(task_obj.pk),
-        name=task_obj.task_name,
-        queue=task_obj.queue,
-    )
-    th.scheduled_at = task_obj.run_at
-    th.priority = (100 - task_obj.priority)
-    th.repeat = task_obj.repeat
-    th.repeat_until = task_obj.repeat_until
-    th.task_params = list(task_obj.params())
-    th.verbose_name = task_obj.verbose_name
-    th.save()
-    if created:
-        log.debug(f'Created a new task history record: {th.pk}: {th.verbose_name}')
-
-
-@receiver(task_started, dispatch_uid='sync.signals.task_task_started')
-@atomic(durable=False)
-def task_task_started(sender, **kwargs):
-    locked_tasks = Task.objects.locked(timezone.now())
-    for task_obj in locked_tasks:
-        th, created = TaskHistory.objects.get_or_create(
-            task_id=str(task_obj.pk),
-            name=task_obj.task_name,
-            queue=task_obj.queue,
-        )
-        th.attempts += 1
-        th.end_at = task_obj.locked_at
-        th.priority = (100 - task_obj.priority)
-        th.repeat = task_obj.repeat
-        th.repeat_until = task_obj.repeat_until
-        th.start_at = task_obj.locked_at
-        th.task_params = list(task_obj.params())
-        th.verbose_name = task_obj.verbose_name
-        th.save()
-        if created:
-            log.debug(f'Started a new task history record: {th.pk}: {th.verbose_name}')
-
-
-@receiver(task_rescheduled, dispatch_uid='sync.signals.task_task_rescheduled')
-@atomic(durable=False)
-def task_task_rescheduled(sender, task=None, **kwargs):
-    if task is None:
-        return
-    now_dt = timezone.now()
-    task_obj = task
-    th, created = TaskHistory.objects.get_or_create(
-        task_id=str(task_obj.pk),
-        name=task_obj.task_name,
-        queue=task_obj.queue,
-    )
-    th.elapsed += (
-        now_dt - task_obj.locked_at
-    ).total_seconds()
-    th.end_at = now_dt
-    th.scheduled_at = task_obj.run_at
-    th.start_at = task_obj.locked_at
-    th.save()
-    if created:
-        log.debug(f'Rescheduled a new task history record: {th.pk}: {th.verbose_name}')
-
-def merge_completed_task_into_history(task_id, task_obj):
-    th, created = TaskHistory.objects.get_or_create(
-        task_id=str(task_id),
-        name=task_obj.task_name,
-        queue=task_obj.queue,
-    )
-    th.elapsed += (
-        (task_obj.failed_at or task_obj.run_at) - task_obj.locked_at
-    ).total_seconds()
-    th.end_at = task_obj.run_at
-    th.failed_at = task_obj.failed_at
-    th.last_error = task_obj.last_error
-    th.repeat = task_obj.repeat
-    th.repeat_until = task_obj.repeat_until
-    th.start_at = task_obj.locked_at
-    th.verbose_name = task_obj.verbose_name
-    th.save()
-
-
-@receiver(task_successful, dispatch_uid='sync.signals.task_task_successful')
-@atomic(durable=False)
-def task_task_successful(sender, task_id, completed_task, **kwargs):
-    merge_completed_task_into_history(task_id, completed_task)
-
-
-@receiver(task_failed, dispatch_uid='sync.signals.task_task_failed')
-@atomic(durable=False)
-def task_task_failed(sender, task_id, completed_task, **kwargs):
-    merge_completed_task_into_history(task_id, completed_task)
-    # Triggered after a task fails by reaching its max retry attempts
-    obj, url = map_task_to_instance(completed_task, using_history=False)
-    if isinstance(obj, Source):
-        log.error(f'Permanent failure for source: {obj} task: {completed_task}')
-        obj.has_failed = True
-        obj.save()
-
-    if isinstance(obj, Media) and completed_task.task_name == "sync.tasks.download_media_metadata":
-        log.error(f'Permanent failure for media: {obj} task: {completed_task}')
-        obj.skip = True
-        obj.save()
-
->>>>>>> 80271604
 @receiver(post_save, sender=Media)
 def media_post_save(sender, instance, created, **kwargs):
     media = instance
