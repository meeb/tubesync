from functools import partial
from pathlib import Path
from tempfile import TemporaryDirectory
from django.conf import settings
from django.db import IntegrityError
from django.db.models.signals import pre_save, post_save, pre_delete, post_delete
from django.db.transaction import atomic, on_commit
from django.dispatch import receiver
from django.utils import timezone
from django.utils.translation import gettext_lazy as _
from background_task.signals import (
    task_created, task_started, task_successful, task_rescheduled, task_failed,
)
from background_task.models import Task
from common.logger import log
from common.models import TaskHistory
from common.utils import glob_quote, mkdir_p
from .models import Source, Media, Metadata
from .tasks import (
    delete_task_by_media, delete_task_by_source,
    get_media_download_task, get_media_metadata_task, get_media_thumbnail_task,
    map_task_to_instance,
    delete_all_media_for_source, rename_media, save_all_media_for_source,
    check_source_directory_exists, download_source_images, index_source_task,
<<<<<<< HEAD
    download_media_file, download_media_metadata, download_media_thumbnail,
=======
    download_media, download_media_metadata, download_media_image,
>>>>>>> f1f62b17
)
from .utils import delete_file
from .filtering import filter_media
from .choices import Val, YouTube_SourceType


@receiver(pre_save, sender=Source)
def source_pre_save(sender, instance, **kwargs):
    # Triggered before a source is saved, if the schedule has been updated recreate
    # its indexing task
    try:
        existing_source = Source.objects.get(pk=instance.pk)
    except Source.DoesNotExist:
        log.debug(f'source_pre_save signal: no existing source: {sender} - {instance}')
        return

    args = ( str(instance.pk), )
    check_source_directory_exists.call_local(*args)
    existing_dirpath = existing_source.directory_path.resolve(strict=True)
    new_dirpath = instance.directory_path.resolve(strict=False)
    if existing_dirpath != new_dirpath:
        path_name = lambda p: p.name
        relative_dir = existing_source.directory
        rd_parents = Path(relative_dir).parents
        rd_parents_set = set(map(path_name, rd_parents))
        ad_parents = existing_dirpath.parents
        ad_parents_set = set(map(path_name, ad_parents))
        # the names in the relative path are also in the absolute path
        parents_count = len(ad_parents_set.intersection(rd_parents_set))
        work_directory = existing_dirpath
        for _count in range(parents_count, 0, -1):
            work_directory = work_directory.parent
        if not Path(work_directory).resolve(strict=True).is_relative_to(Path(settings.DOWNLOAD_ROOT)):
            work_directory = Path(settings.DOWNLOAD_ROOT)
        with TemporaryDirectory(suffix=('.'+new_dirpath.name), prefix='.tmp.', dir=work_directory) as tmp_dir:
            tmp_dirpath = Path(tmp_dir)
            existed = None
            previous = existing_dirpath.rename(tmp_dirpath / 'previous')
            try:
                if new_dirpath.exists():
                    existed = new_dirpath.rename(tmp_dirpath / 'existed')
                mkdir_p(new_dirpath.parent)
                previous.rename(new_dirpath)
            except Exception:
                # try to preserve the directory, if anything went wrong
                previous.rename(existing_dirpath)
                raise
            else:
                existing_dirpath = previous = None
            if existed and existed.is_dir():
                existed = existed.rename(new_dirpath / '.existed')
                for entry_path in existed.iterdir():
                    try:
                        target = new_dirpath / entry_path.name
                        if not target.exists():
                            entry_path = entry_path.rename(target)
                    except Exception as e:
                        log.exception(e)
                try:
                    existed.rmdir()
                except Exception as e:
                    log.exception(e)
            elif existed:
                try:
                    existed = existed.rename(new_dirpath / ('.existed-' + new_dirpath.name))
                except Exception as e:
                    log.exception(e)

    recreate_index_source_task = (
        existing_source.name != instance.name or
        existing_source.index_schedule != instance.index_schedule
    )
    if recreate_index_source_task:
        # Indexing schedule has changed, recreate the indexing task
        delete_task_by_source('sync.tasks.index_source_task', instance.pk)
        verbose_name = _('Index media from source "{}"')
        index_source_task(
            str(instance.pk),
            repeat=0,
            schedule=instance.task_run_at_dt,
            verbose_name=verbose_name.format(instance.name),
        )


@receiver(post_save, sender=Source)
def source_post_save(sender, instance, created, **kwargs):
    # Check directory exists and create an indexing task for newly created sources
    if created:
        check_source_directory_exists(str(instance.pk))
        if instance.source_type != Val(YouTube_SourceType.PLAYLIST) and instance.copy_channel_images:
            download_source_images(str(instance.pk))
        if instance.index_schedule > 0:
            delete_task_by_source('sync.tasks.index_source_task', instance.pk)
            log.info(f'Scheduling first media indexing for source: {instance.name}')
            verbose_name = _('Index media from source "{}"')
            index_source_task(
                str(instance.pk),
                repeat=0,
                schedule=600,
                verbose_name=verbose_name.format(instance.name),
            )

    source = instance
    TaskHistory.schedule(
        save_all_media_for_source,
        str(source.pk),
        remove_duplicates=True,
        vn_fmt = _('Checking all media for "{}"'),
        vn_args=(
            source.name,
        ),
    )


@receiver(pre_delete, sender=Source)
def source_pre_delete(sender, instance, **kwargs):
    # Triggered before a source is deleted, delete all media objects to trigger
    # the Media models post_delete signal
    source = instance
    log.info(f'Deactivating source: {instance.name}')
    instance.deactivate()
    log.info(f'Deleting tasks for source: {instance.name}')
    delete_task_by_source('sync.tasks.index_source_task', instance.pk)
    delete_task_by_source('sync.tasks.rename_all_media_for_source', instance.pk)

    # Fetch the media source
    sqs = Source.objects.filter(filter_text=str(source.pk))
    if sqs.count():
        media_source = sqs[0]
        # Schedule deletion of media
        on_commit(partial(
            TaskHistory.schedule,
            delete_all_media_for_source,
            str(media_source.pk),
            str(media_source.name),
            str(media_source.directory_path),
            vn_fmt = _('Deleting all media for source "{}"'),
            vn_args=(
                media_source.name,
            ),
        ))


@receiver(post_delete, sender=Source)
def source_post_delete(sender, instance, **kwargs):
    # Triggered after a source is deleted
    source = instance
    log.info(f'Deleting tasks for removed source: {source.name}')
    delete_task_by_source('sync.tasks.index_source_task', instance.pk)
    delete_task_by_source('sync.tasks.rename_all_media_for_source', instance.pk)


@receiver(task_created, dispatch_uid='sync.signals.task_task_created')
@atomic(durable=False)
def task_task_created(sender, task=None, **kwargs):
    if task is None:
        return
    task_obj = task
    th, created = TaskHistory.objects.get_or_create(
        task_id=str(task_obj.pk),
        name=task_obj.task_name,
        queue=task_obj.queue,
    )
    th.scheduled_at = task_obj.run_at
    th.priority = (100 - task_obj.priority)
    th.repeat = task_obj.repeat
    th.repeat_until = task_obj.repeat_until
    th.task_params = list(task_obj.params())
    th.verbose_name = task_obj.verbose_name
    th.save()
    if created:
        log.debug(f'Created a new task history record: {th.pk}: {th.verbose_name}')


@receiver(task_started, dispatch_uid='sync.signals.task_task_started')
@atomic(durable=False)
def task_task_started(sender, **kwargs):
    locked_tasks = Task.objects.locked(timezone.now())
    for task_obj in locked_tasks:
        th, created = TaskHistory.objects.get_or_create(
            task_id=str(task_obj.pk),
            name=task_obj.task_name,
            queue=task_obj.queue,
        )
        th.attempts += 1
        th.end_at = task_obj.locked_at
        th.priority = (100 - task_obj.priority)
        th.repeat = task_obj.repeat
        th.repeat_until = task_obj.repeat_until
        th.start_at = task_obj.locked_at
        th.task_params = list(task_obj.params())
        th.verbose_name = task_obj.verbose_name
        th.save()
        if created:
            log.debug(f'Started a new task history record: {th.pk}: {th.verbose_name}')


@receiver(task_rescheduled, dispatch_uid='sync.signals.task_task_rescheduled')
@atomic(durable=False)
def task_task_rescheduled(sender, task=None, **kwargs):
    if task is None:
        return
    now_dt = timezone.now()
    task_obj = task
    th, created = TaskHistory.objects.get_or_create(
        task_id=str(task_obj.pk),
        name=task_obj.task_name,
        queue=task_obj.queue,
    )
    th.elapsed += (
        now_dt - task_obj.locked_at
    ).total_seconds()
    th.end_at = now_dt
    th.scheduled_at = task_obj.run_at
    th.start_at = task_obj.locked_at
    th.save()
    if created:
        log.debug(f'Rescheduled a new task history record: {th.pk}: {th.verbose_name}')

def merge_completed_task_into_history(task_id, task_obj):
    th, created = TaskHistory.objects.get_or_create(
        task_id=str(task_id),
        name=task_obj.task_name,
        queue=task_obj.queue,
    )
    th.elapsed += (
        (task_obj.failed_at or task_obj.run_at) - task_obj.locked_at
    ).total_seconds()
    th.end_at = task_obj.run_at
    th.failed_at = task_obj.failed_at
    th.last_error = task_obj.last_error
    th.repeat = task_obj.repeat
    th.repeat_until = task_obj.repeat_until
    th.start_at = task_obj.locked_at
    th.verbose_name = task_obj.verbose_name
    th.save()


@receiver(task_successful, dispatch_uid='sync.signals.task_task_successful')
@atomic(durable=False)
def task_task_successful(sender, task_id, completed_task, **kwargs):
    merge_completed_task_into_history(task_id, completed_task)


@receiver(task_failed, dispatch_uid='sync.signals.task_task_failed')
@atomic(durable=False)
def task_task_failed(sender, task_id, completed_task, **kwargs):
    merge_completed_task_into_history(task_id, completed_task)
    # Triggered after a task fails by reaching its max retry attempts
    obj, url = map_task_to_instance(completed_task, using_history=False)
    if isinstance(obj, Source):
        log.error(f'Permanent failure for source: {obj} task: {completed_task}')
        obj.has_failed = True
        obj.save()

    if isinstance(obj, Media) and completed_task.task_name == "sync.tasks.download_media_metadata":
        log.error(f'Permanent failure for media: {obj} task: {completed_task}')
        obj.skip = True
        obj.save()

@receiver(post_save, sender=Media)
def media_post_save(sender, instance, created, **kwargs):
    media = instance
    # If the media is skipped manually, bail.
    if instance.manual_skip:
        return
    # Triggered after media is saved
    skip_changed = False
    can_download_changed = False
    # Reset the skip flag if the download cap has changed if the media has not
    # already been downloaded
    downloaded = instance.downloaded
    existing_media_thumbnail_task = get_media_thumbnail_task(str(instance.pk))
    existing_media_metadata_task = get_media_metadata_task(str(instance.pk))
    existing_media_download_task = get_media_download_task(str(instance.pk))
    if not downloaded:
        # the decision to download was already made if a download task exists
        if not existing_media_download_task:
            # Recalculate the "can_download" flag, this may
            # need to change if the source specifications have been changed
            if media.has_metadata:
                if instance.get_format_str():
                    if not instance.can_download:
                        instance.can_download = True
                        can_download_changed = True
                else:
                    if instance.can_download:
                        instance.can_download = False
                        can_download_changed = True
            # Recalculate the "skip_changed" flag
            skip_changed = filter_media(instance)
    else:
        # Downloaded media might need to be renamed
        # Check settings before any rename tasks are scheduled
        rename_sources_setting = getattr(settings, 'RENAME_SOURCES') or list()
        create_rename_task = (
            (
                media.source.directory and
                media.source.directory in rename_sources_setting
            ) or
            settings.RENAME_ALL_SOURCES
        )
        if create_rename_task:
            rename_media(str(media.pk))

    # If the media is missing metadata schedule it to be downloaded
    if not (media.skip or media.has_metadata or existing_media_metadata_task):
        log.info(f'Scheduling task to download metadata for: {media.url}')
        verbose_name = _('Downloading metadata for: {}: "{}"')
        download_media_metadata(
            str(media.pk),
            verbose_name=verbose_name.format(media.key, media.name),
        )
    # If the media is missing a thumbnail schedule it to be downloaded (unless we are skipping this media)
    if not media.thumb_file_exists:
        media.thumb = None
    if not (media.skip or media.thumb or existing_media_thumbnail_task):
        thumbnail_url = media.thumbnail
        if thumbnail_url:
            log.info(
                'Scheduling task to download thumbnail'
                f' for: {media.name} from: {thumbnail_url}'
            )
            TaskHistory.schedule(
                download_media_image,
                str(media.pk),
                thumbnail_url,
                vn_fmt=_('Downloading thumbnail for "{}"'),
                vn_args=(media.name,),
            )
    media_file_exists = False
    try:
        media_file_exists |= instance.media_file_exists
        media_file_exists |= instance.filepath.exists()
    except OSError as e:
        log.exception(e)
        pass
    # If the media has not yet been downloaded schedule it to be downloaded
    if not (media_file_exists or existing_media_download_task):
        # The file was deleted after it was downloaded, skip this media.
        if instance.can_download and instance.downloaded:
            skip_changed = True if not instance.skip else False
            instance.skip = True
        downloaded = False
    if (instance.source.download_media and instance.can_download) and not (
        instance.skip or downloaded or existing_media_download_task):
        TaskHistory.schedule(
            download_media_file,
            str(media.pk),
            remove_duplicates=True,
            vn_fmt = _('Downloading media for "{}"'),
            vn_args=(media.name,),
        )
    # Save the instance if any changes were required
    if skip_changed or can_download_changed:
        post_save.disconnect(media_post_save, sender=Media)
        instance.save()
        post_save.connect(media_post_save, sender=Media)


@receiver(pre_delete, sender=Media)
def media_pre_delete(sender, instance, **kwargs):
    # Triggered before media is deleted, delete any unlocked scheduled tasks
    log.info(f'Deleting tasks for media: {instance.name}')
    delete_task_by_media('sync.tasks.download_media_metadata', (str(instance.pk),))
    # Remove thumbnail file for deleted media
    if instance.thumb:
        instance.thumb.delete(save=False)
    # Save the metadata site & thumbnail URL to the metadata column
    existing_metadata = instance.loaded_metadata
    metadata_str = instance.metadata or '{}'
    arg_dict = instance.metadata_loads(metadata_str)
    site_field = instance.get_metadata_field('extractor_key')
    thumbnail_field = instance.get_metadata_field('thumbnail')
    arg_dict.update({
        site_field: instance.get_metadata_first_value(
            'extractor_key',
            'Youtube',
            arg_dict=existing_metadata,
        ),
        thumbnail_field: instance.thumbnail,
    })
    instance.metadata = instance.metadata_dumps(arg_dict=arg_dict)
    # Do not create more tasks before deleting
    instance.manual_skip = True
    instance.save()


@receiver(post_delete, sender=Media)
def media_post_delete(sender, instance, **kwargs):
    # Remove the video file, when configured to do so
    remove_files = (
        instance.source and
        instance.source.delete_files_on_disk and
        instance.downloaded and
        instance.media_file
    )
    if remove_files:
        video_path = Path(str(instance.media_file.path)).resolve(strict=False)
        instance.media_file.delete(save=False)
        # the other files we created have these known suffixes
        for suffix in frozenset(('nfo', 'jpg', 'webp', 'info.json',)):
            other_path = video_path.with_suffix(f'.{suffix}').resolve(strict=False)
            if other_path.is_file():
                log.info(f'Deleting file for: {instance} path: {other_path!s}')
                delete_file(other_path)
        # subtitles include language code
        subtitle_files = video_path.parent.glob(f'{glob_quote(video_path.with_suffix("").name)}*.vtt')
        for file in subtitle_files:
            log.info(f'Deleting file for: {instance} path: {file}')
            delete_file(file)
        # Jellyfin creates .trickplay directories and posters
        for suffix in frozenset(('.trickplay', '-poster.jpg', '-poster.webp',)):
            # with_suffix insists on suffix beginning with '.' for no good reason
            other_path = Path(str(video_path.with_suffix('')) + suffix).resolve(strict=False)
            if other_path.is_file():
                log.info(f'Deleting file for: {instance} path: {other_path!s}')
                delete_file(other_path)
            elif other_path.is_dir():
                # Delete the contents of the directory
                paths = list(other_path.rglob('*'))
                attempts = len(paths)
                while paths and attempts > 0:
                    attempts -= 1
                    # delete files first
                    for p in list(filter(lambda x: x.is_file(), paths)):
                        log.info(f'Deleting file for: {instance} path: {p!s}')
                        delete_file(p)
                    # refresh the list
                    paths = list(other_path.rglob('*'))
                    # delete directories
                    # a directory with a subdirectory will fail
                    # we loop to try removing each of them
                    # a/b/c: c then b then a, 3 times around the loop
                    for p in list(filter(lambda x: x.is_dir(), paths)):
                        try:
                            p.rmdir()
                            log.info(f'Deleted directory for: {instance} path: {p!s}')
                        except OSError:
                            pass
                # Delete the directory itself
                try:
                    other_path.rmdir()
                    log.info(f'Deleted directory for: {instance} path: {other_path!s}')
                except OSError:
                    pass
        # Get all files that start with the bare file path
        all_related_files = video_path.parent.glob(f'{glob_quote(video_path.with_suffix("").name)}*')
        for file in all_related_files:
            log.info(f'Deleting file for: {instance} path: {file}')
            delete_file(file)

    # Create a media entry for the indexing task to find
    # Requirements:
    #     source, key, duration, title, published
    created = False
    create_for_indexing_task = (
        not (
            #not instance.downloaded and
            instance.skip and
            instance.manual_skip
        )
    )
    if create_for_indexing_task:
        skipped_media, created = Media.objects.get_or_create(
            key=instance.key,
            source=instance.source,
        )
    if created:
        old_metadata = instance.loaded_metadata
        site_field = instance.get_metadata_field('extractor_key')
        thumbnail_url = instance.thumbnail
        thumbnail_field = instance.get_metadata_field('thumbnail')
        skipped_media.downloaded = False
        skipped_media.duration = instance.duration
        arg_dict=dict(
            _media_instance_was_deleted=True,
        )
        arg_dict.update({
            site_field: old_metadata.get(site_field),
            thumbnail_field: thumbnail_url,
        })
        skipped_media.metadata = skipped_media.metadata_dumps(
            arg_dict=arg_dict,
        )
        skipped_media.published = instance.published
        skipped_media.title = instance.title
        skipped_media.skip = True
        skipped_media.manual_skip = True
        skipped_media.save()
        # Re-use the old metadata if it exists
        instance_qs = Metadata.objects.filter(
            media__isnull=True,
            source__isnull=True,
            site=old_metadata.get(site_field) or 'Youtube',
            key=skipped_media.key,
        )
        try:
            if instance_qs.count():
                with atomic(durable=False):
                    # clear the link to a media instance
                    Metadata.objects.filter(media=skipped_media).update(media=None)
                    # choose the oldest metadata for our key
                    md = instance_qs.filter(
                        key=skipped_media.key,
                    ).order_by(
                        'key',
                        'created',
                    ).first()
                    # set the link to a media instance only on our selected metadata
                    log.info(f'Reusing old metadata for "{skipped_media.key}": {skipped_media.name}')
                    instance_qs.filter(uuid=md.uuid).update(media=skipped_media)
                    # delete any metadata that we are no longer using
                    instance_qs.exclude(uuid=md.uuid).delete()
                    
        except IntegrityError:
            # this probably won't happen, but try it without a transaction
            try:
                # clear the link to a media instance
                Metadata.objects.filter(media=skipped_media).update(media=None)
                # keep one metadata
                md = instance_qs.order_by('created').first()
                instance_qs.filter(uuid=md.uuid).update(media=skipped_media)
            except IntegrityError as e:
                log.exception(f'media_post_delete: could not update selected metadata: {e}')
            finally:
                log.debug(f'Deleting metadata for "{skipped_media.key}": {skipped_media.pk}')
                # delete the old metadata
                instance_qs.delete()
<|MERGE_RESOLUTION|>--- conflicted
+++ resolved
@@ -22,11 +22,7 @@
     map_task_to_instance,
     delete_all_media_for_source, rename_media, save_all_media_for_source,
     check_source_directory_exists, download_source_images, index_source_task,
-<<<<<<< HEAD
-    download_media_file, download_media_metadata, download_media_thumbnail,
-=======
-    download_media, download_media_metadata, download_media_image,
->>>>>>> f1f62b17
+    download_media_file, download_media_metadata, download_media_image,
 )
 from .utils import delete_file
 from .filtering import filter_media
