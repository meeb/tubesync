--- conflicted
+++ resolved
@@ -45,12 +45,8 @@
         log.debug(f'source_pre_save signal: no existing source: {sender} - {instance}')
         return
 
-<<<<<<< HEAD
-    mkdir_p(existing_source.directory_path.resolve(strict=False))
-=======
     args = ( str(instance.pk), )
     check_source_directory_exists.now(*args)
->>>>>>> 3207f85e
     existing_dirpath = existing_source.directory_path.resolve(strict=True)
     new_dirpath = instance.directory_path.resolve(strict=False)
     if existing_dirpath != new_dirpath:
@@ -161,7 +157,6 @@
     delete_task_by_source('sync.tasks.check_source_directory_exists', instance.pk)
     delete_task_by_source('sync.tasks.rename_all_media_for_source', instance.pk)
     delete_task_by_source('sync.tasks.save_all_media_for_source', instance.pk)
-<<<<<<< HEAD
 
     # Fetch the media source
     sqs = Source.objects.filter(filter_text=str(source.pk))
@@ -178,22 +173,6 @@
             priority=1,
             verbose_name=verbose_name.format(media_source.name),
         ))
-=======
-    # Schedule deletion of media
-    delete_task_by_source('sync.tasks.delete_all_media_for_source', instance.pk)
-    verbose_name = _('Deleting all media for source "{}"')
-    delete_all_media_for_source(
-        str(instance.pk),
-        str(instance.name),
-        verbose_name=verbose_name.format(instance.name),
-    )
-    # Try to do it all immediately
-    # If this is killed, the scheduled task should do the work instead.
-    delete_all_media_for_source.now(
-        str(instance.pk),
-        str(instance.name),
-    )
->>>>>>> 3207f85e
 
 
 @receiver(post_delete, sender=Source)
