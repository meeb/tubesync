import os
import glob
from pathlib import Path
from django.conf import settings
from django.db.models.signals import pre_save, post_save, pre_delete, post_delete
from django.dispatch import receiver
from django.utils.translation import gettext_lazy as _
from background_task.signals import task_failed
from background_task.models import Task
from common.logger import log
from .models import Source, Media, MediaServer
from .tasks import (delete_task_by_source, delete_task_by_media, index_source_task,
                    download_media_thumbnail, download_media_metadata,
                    map_task_to_instance, check_source_directory_exists,
                    download_media, rescan_media_server, download_source_images,
<<<<<<< HEAD
                    save_all_media_for_source)
from .utils import delete_file, glob_quote
=======
                    save_all_media_for_source, get_media_metadata_task)
from .utils import delete_file
>>>>>>> e2f2a7bb
from .filtering import filter_media


@receiver(pre_save, sender=Source)
def source_pre_save(sender, instance, **kwargs):
    # Triggered before a source is saved, if the schedule has been updated recreate
    # its indexing task
    try:
        existing_source = Source.objects.get(pk=instance.pk)
    except Source.DoesNotExist:
        # Probably not possible?
        return
    if existing_source.index_schedule != instance.index_schedule:
        # Indexing schedule has changed, recreate the indexing task
        delete_task_by_source('sync.tasks.index_source_task', instance.pk)
        verbose_name = _('Index media from source "{}"')
        index_source_task(
            str(instance.pk),
            repeat=instance.index_schedule,
            queue=str(instance.pk),
            priority=5,
            verbose_name=verbose_name.format(instance.name),
            remove_existing_tasks=True
        )


@receiver(post_save, sender=Source)
def source_post_save(sender, instance, created, **kwargs):
    # Check directory exists and create an indexing task for newly created sources
    if created:
        verbose_name = _('Check download directory exists for source "{}"')
        check_source_directory_exists(
            str(instance.pk),
            priority=0,
            verbose_name=verbose_name.format(instance.name)
        )
        if instance.source_type != Source.SOURCE_TYPE_YOUTUBE_PLAYLIST and instance.copy_channel_images:
            download_source_images(
                str(instance.pk),
                priority=0,
                verbose_name=verbose_name.format(instance.name)
            )
        if instance.index_schedule > 0:
            delete_task_by_source('sync.tasks.index_source_task', instance.pk)
            log.info(f'Scheduling media indexing for source: {instance.name}')
            verbose_name = _('Index media from source "{}"')
            index_source_task(
                str(instance.pk),
                repeat=instance.index_schedule,
                queue=str(instance.pk),
                priority=5,
                verbose_name=verbose_name.format(instance.name),
                remove_existing_tasks=True
            )
    verbose_name = _('Checking all media for source "{}"')
    save_all_media_for_source(
        str(instance.pk),
        priority=0,
        verbose_name=verbose_name.format(instance.name),
        remove_existing_tasks=True
    )


@receiver(pre_delete, sender=Source)
def source_pre_delete(sender, instance, **kwargs):
    # Triggered before a source is deleted, delete all media objects to trigger
    # the Media models post_delete signal
    for media in Media.objects.filter(source=instance):
        log.info(f'Deleting media for source: {instance.name} item: {media.name}')
        media.delete()


@receiver(post_delete, sender=Source)
def source_post_delete(sender, instance, **kwargs):
    # Triggered after a source is deleted
    log.info(f'Deleting tasks for source: {instance.name}')
    delete_task_by_source('sync.tasks.index_source_task', instance.pk)


@receiver(task_failed, sender=Task)
def task_task_failed(sender, task_id, completed_task, **kwargs):
    # Triggered after a task fails by reaching its max retry attempts
    obj, url = map_task_to_instance(completed_task)
    if isinstance(obj, Source):
        log.error(f'Permanent failure for source: {obj} task: {completed_task}')
        obj.has_failed = True
        obj.save()

    if isinstance(obj, Media) and completed_task.task_name == "sync.tasks.download_media_metadata":
        log.error(f'Permanent failure for media: {obj} task: {completed_task}')
        obj.skip = True
        obj.save()

@receiver(post_save, sender=Media)
def media_post_save(sender, instance, created, **kwargs):
    # If the media is skipped manually, bail.
    if instance.manual_skip:
        return
    # Triggered after media is saved
    skip_changed = False
    can_download_changed = False
    # Reset the skip flag if the download cap has changed if the media has not
    # already been downloaded
    if not instance.downloaded and instance.metadata:
        skip_changed = filter_media(instance)

    # Recalculate the "can_download" flag, this may
    # need to change if the source specifications have been changed
    if instance.metadata:
        if instance.get_format_str():
            if not instance.can_download:
                instance.can_download = True
                can_download_changed = True
        else:
            if instance.can_download:
                instance.can_download = False
                can_download_changed = True
    # Save the instance if any changes were required
    if skip_changed or can_download_changed:
        post_save.disconnect(media_post_save, sender=Media)
        instance.save()
        post_save.connect(media_post_save, sender=Media)
    # If the media is missing metadata schedule it to be downloaded
    if not instance.metadata and not instance.skip and not get_media_metadata_task(instance.pk):
        log.info(f'Scheduling task to download metadata for: {instance.url}')
        verbose_name = _('Downloading metadata for "{}"')
        download_media_metadata(
            str(instance.pk),
            priority=5,
            verbose_name=verbose_name.format(instance.pk),
            remove_existing_tasks=True
        )
    # If the media is missing a thumbnail schedule it to be downloaded (unless we are skipping this media)
    if not instance.thumb_file_exists:
        instance.thumb = None
    if not instance.thumb and not instance.skip:
        thumbnail_url = instance.thumbnail
        if thumbnail_url:
            log.info(f'Scheduling task to download thumbnail for: {instance.name} '
                     f'from: {thumbnail_url}')
            verbose_name = _('Downloading thumbnail for "{}"')
            download_media_thumbnail(
                str(instance.pk),
                thumbnail_url,
                queue=str(instance.source.pk),
                priority=10,
                verbose_name=verbose_name.format(instance.name),
                remove_existing_tasks=True
            )
    # If the media has not yet been downloaded schedule it to be downloaded
    if not instance.media_file_exists:
        instance.downloaded = False
        instance.media_file = None
    if (not instance.downloaded and instance.can_download and not instance.skip
        and instance.source.download_media):
        delete_task_by_media('sync.tasks.download_media', (str(instance.pk),))
        verbose_name = _('Downloading media for "{}"')
        download_media(
            str(instance.pk),
            queue=str(instance.source.pk),
            priority=15,
            verbose_name=verbose_name.format(instance.name),
            remove_existing_tasks=True
        )


@receiver(pre_delete, sender=Media)
def media_pre_delete(sender, instance, **kwargs):
    # Triggered before media is deleted, delete any scheduled tasks
    log.info(f'Deleting tasks for media: {instance.name}')
    delete_task_by_media('sync.tasks.download_media', (str(instance.pk),))
    thumbnail_url = instance.thumbnail
    if thumbnail_url:
        delete_task_by_media('sync.tasks.download_media_thumbnail',
                             (str(instance.pk), thumbnail_url))


@receiver(post_delete, sender=Media)
def media_post_delete(sender, instance, **kwargs):
    # Remove thumbnail file for deleted media
    if instance.thumb:
        instance.thumb.delete(save=False)
    # Remove the video file, when configured to do so
    if instance.source.delete_files_on_disk and instance.media_file:
        video_path = Path(str(instance.media_file.path)).resolve()
        instance.media_file.delete(save=False)
        # the other files we created have these known suffixes
        for suffix in frozenset(('nfo', 'jpg', 'webp', 'info.json',)):
            other_path = video_path.with_suffix(f'.{suffix}').resolve()
            log.info(f'Deleting file for: {instance} path: {other_path!s}')
            delete_file(other_path)
        # Jellyfin creates .trickplay directories and posters
        for suffix in frozenset(('.trickplay', '-poster.jpg', '-poster.webp',)):
            # with_suffix insists on suffix beginning with '.' for no good reason
            other_path = Path(str(video_path.with_suffix('')) + suffix).resolve()
            if other_path.is_file():
                log.info(f'Deleting file for: {instance} path: {other_path!s}')
                delete_file(other_path)
            elif other_path.is_dir():
                # Delete the contents of the directory
                paths = list(other_path.rglob('*'))
                attempts = len(paths)
                while paths and attempts > 0:
                    attempts -= 1
                    # delete files first
                    for p in list(filter(lambda x: x.is_file(), paths)):
                        log.info(f'Deleting file for: {instance} path: {p!s}')
                        delete_file(p)
                    # refresh the list
                    paths = list(other_path.rglob('*'))
                    # delete directories
                    # a directory with a subdirectory will fail
                    # we loop to try removing each of them
                    # a/b/c: c then b then a, 3 times around the loop
                    for p in list(filter(lambda x: x.is_dir(), paths)):
                        try:
                            p.rmdir()
                            log.info(f'Deleted directory for: {instance} path: {p!s}')
                        except OSError as e:
                            pass
                # Delete the directory itself
                try:
                    other_path.rmdir()
                    log.info(f'Deleted directory for: {instance} path: {other_path!s}')
                except OSError as e:
                    pass
        # Get all files that start with the bare file path
        all_related_files = video_path.parent.glob(f'{glob_quote(video_path.with_suffix("").name)}*')
        for file in all_related_files:
            log.info(f'Deleting file for: {instance} path: {file}')
            delete_file(file)

    # Schedule a task to update media servers
    for mediaserver in MediaServer.objects.all():
        log.info(f'Scheduling media server updates')
        verbose_name = _('Request media server rescan for "{}"')
        rescan_media_server(
            str(mediaserver.pk),
            priority=0,
            verbose_name=verbose_name.format(mediaserver),
            remove_existing_tasks=True
        )
<|MERGE_RESOLUTION|>--- conflicted
+++ resolved
@@ -13,13 +13,8 @@
                     download_media_thumbnail, download_media_metadata,
                     map_task_to_instance, check_source_directory_exists,
                     download_media, rescan_media_server, download_source_images,
-<<<<<<< HEAD
-                    save_all_media_for_source)
+                    save_all_media_for_source, get_media_metadata_task)
 from .utils import delete_file, glob_quote
-=======
-                    save_all_media_for_source, get_media_metadata_task)
-from .utils import delete_file
->>>>>>> e2f2a7bb
 from .filtering import filter_media
 
 
