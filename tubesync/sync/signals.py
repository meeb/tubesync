import os
import glob
from pathlib import Path
from django.conf import settings
from django.db.models.signals import pre_save, post_save, pre_delete, post_delete
from django.dispatch import receiver
from django.utils.translation import gettext_lazy as _
from background_task.signals import task_failed
from background_task.models import Task
from common.logger import log
from .models import Source, Media, MediaServer
from .tasks import (delete_task_by_source, delete_task_by_media, index_source_task,
                    download_media_thumbnail, download_media_metadata,
                    map_task_to_instance, check_source_directory_exists,
                    download_media, rescan_media_server, download_source_images,
                    save_all_media_for_source, rename_all_media_for_source,
                    get_media_metadata_task, get_media_download_task)
from .utils import delete_file, glob_quote
from .filtering import filter_media


@receiver(pre_save, sender=Source)
def source_pre_save(sender, instance, **kwargs):
    # Triggered before a source is saved, if the schedule has been updated recreate
    # its indexing task
    try:
        existing_source = Source.objects.get(pk=instance.pk)
    except Source.DoesNotExist:
        # Probably not possible?
        return
    if existing_source.index_schedule != instance.index_schedule:
        # Indexing schedule has changed, recreate the indexing task
        delete_task_by_source('sync.tasks.index_source_task', instance.pk)
        verbose_name = _('Index media from source "{}"')
        index_source_task(
            str(instance.pk),
            repeat=instance.index_schedule,
            queue=str(instance.pk),
            priority=5,
            verbose_name=verbose_name.format(instance.name),
            remove_existing_tasks=True
        )


@receiver(post_save, sender=Source)
def source_post_save(sender, instance, created, **kwargs):
    # Check directory exists and create an indexing task for newly created sources
    if created:
        verbose_name = _('Check download directory exists for source "{}"')
        check_source_directory_exists(
            str(instance.pk),
            priority=0,
            verbose_name=verbose_name.format(instance.name)
        )
        if instance.source_type != Source.SOURCE_TYPE_YOUTUBE_PLAYLIST and instance.copy_channel_images:
            download_source_images(
                str(instance.pk),
                priority=2,
                verbose_name=verbose_name.format(instance.name)
            )
        if instance.index_schedule > 0:
            delete_task_by_source('sync.tasks.index_source_task', instance.pk)
            log.info(f'Scheduling media indexing for source: {instance.name}')
            verbose_name = _('Index media from source "{}"')
            index_source_task(
                str(instance.pk),
                repeat=instance.index_schedule,
                queue=str(instance.pk),
                priority=5,
                verbose_name=verbose_name.format(instance.name),
                remove_existing_tasks=True
            )
    # Check settings before any rename tasks are scheduled
    rename_sources_setting = settings.RENAME_SOURCES or list()
    create_rename_task = (
        (
            instance.directory and
            instance.directory in rename_sources_setting
        ) or
        settings.RENAME_ALL_SOURCES
    )
    if create_rename_task:
        verbose_name = _('Renaming all media for source "{}"')
        rename_all_media_for_source(
            str(instance.pk),
            queue=str(instance.pk),
            priority=1,
            verbose_name=verbose_name.format(instance.name),
            remove_existing_tasks=True
        )
    verbose_name = _('Checking all media for source "{}"')
    save_all_media_for_source(
        str(instance.pk),
        priority=2,
        verbose_name=verbose_name.format(instance.name),
        remove_existing_tasks=True
    )


@receiver(pre_delete, sender=Source)
def source_pre_delete(sender, instance, **kwargs):
    # Triggered before a source is deleted, delete all media objects to trigger
    # the Media models post_delete signal
    for media in Media.objects.filter(source=instance):
        log.info(f'Deleting media for source: {instance.name} item: {media.name}')
        media.delete()


@receiver(post_delete, sender=Source)
def source_post_delete(sender, instance, **kwargs):
    # Triggered after a source is deleted
    log.info(f'Deleting tasks for source: {instance.name}')
    delete_task_by_source('sync.tasks.index_source_task', instance.pk)


@receiver(task_failed, sender=Task)
def task_task_failed(sender, task_id, completed_task, **kwargs):
    # Triggered after a task fails by reaching its max retry attempts
    obj, url = map_task_to_instance(completed_task)
    if isinstance(obj, Source):
        log.error(f'Permanent failure for source: {obj} task: {completed_task}')
        obj.has_failed = True
        obj.save()

    if isinstance(obj, Media) and completed_task.task_name == "sync.tasks.download_media_metadata":
        log.error(f'Permanent failure for media: {obj} task: {completed_task}')
        obj.skip = True
        obj.save()

@receiver(post_save, sender=Media)
def media_post_save(sender, instance, created, **kwargs):
    # If the media is skipped manually, bail.
    if instance.manual_skip:
        return
    # Triggered after media is saved
    skip_changed = False
    can_download_changed = False
    # Reset the skip flag if the download cap has changed if the media has not
    # already been downloaded
    if not instance.downloaded and instance.metadata:
        skip_changed = filter_media(instance)

    # Recalculate the "can_download" flag, this may
    # need to change if the source specifications have been changed
    if instance.metadata:
        if instance.get_format_str():
            if not instance.can_download:
                instance.can_download = True
                can_download_changed = True
        else:
            if instance.can_download:
                instance.can_download = False
                can_download_changed = True
<<<<<<< HEAD
=======
    # Save the instance if any changes were required
    if skip_changed or can_download_changed:
        post_save.disconnect(media_post_save, sender=Media)
        instance.save()
        post_save.connect(media_post_save, sender=Media)
    existing_media_metadata_task = get_media_metadata_task(str(instance.pk))
>>>>>>> b87c1253
    # If the media is missing metadata schedule it to be downloaded
    if not (instance.skip or instance.metadata or existing_media_metadata_task):
        log.info(f'Scheduling task to download metadata for: {instance.url}')
        verbose_name = _('Downloading metadata for "{}"')
        download_media_metadata(
            str(instance.pk),
            priority=5,
            verbose_name=verbose_name.format(instance.pk),
            remove_existing_tasks=True
        )
    # If the media is missing a thumbnail schedule it to be downloaded (unless we are skipping this media)
    if not instance.thumb_file_exists:
        instance.thumb = None
    if not instance.thumb and not instance.skip:
        thumbnail_url = instance.thumbnail
        if thumbnail_url:
            log.info(f'Scheduling task to download thumbnail for: {instance.name} '
                     f'from: {thumbnail_url}')
            verbose_name = _('Downloading thumbnail for "{}"')
            download_media_thumbnail(
                str(instance.pk),
                thumbnail_url,
                queue=str(instance.source.pk),
                priority=10,
                verbose_name=verbose_name.format(instance.name),
                remove_existing_tasks=True
            )
    existing_media_download_task = get_media_download_task(str(instance.pk))
    # If the media has not yet been downloaded schedule it to be downloaded
<<<<<<< HEAD
    if not instance.media_file_exists:
        # The file was deleted after it was downloaded, skip this media.
        if instance.can_download and instance.downloaded:
            skip_changed = True != instance.skip
            instance.skip = True
=======
    if not (instance.media_file_exists or existing_media_download_task):
>>>>>>> b87c1253
        instance.downloaded = False
        instance.media_file = None
    if (instance.source.download_media and instance.can_download) and not (
        instance.skip or instance.downloaded or existing_media_download_task):
        verbose_name = _('Downloading media for "{}"')
        download_media(
            str(instance.pk),
            queue=str(instance.source.pk),
            priority=10,
            verbose_name=verbose_name.format(instance.name),
            remove_existing_tasks=True
        )
    # Save the instance if any changes were required
    if skip_changed or can_download_changed:
        post_save.disconnect(media_post_save, sender=Media)
        instance.save()
        post_save.connect(media_post_save, sender=Media)


@receiver(pre_delete, sender=Media)
def media_pre_delete(sender, instance, **kwargs):
    # Triggered before media is deleted, delete any scheduled tasks
    log.info(f'Deleting tasks for media: {instance.name}')
    delete_task_by_media('sync.tasks.download_media', (str(instance.pk),))
    thumbnail_url = instance.thumbnail
    if thumbnail_url:
        delete_task_by_media('sync.tasks.download_media_thumbnail',
                             (str(instance.pk), thumbnail_url))


@receiver(post_delete, sender=Media)
def media_post_delete(sender, instance, **kwargs):
    # Remove thumbnail file for deleted media
    if instance.thumb:
        instance.thumb.delete(save=False)
    # Remove the video file, when configured to do so
    if instance.source.delete_files_on_disk and instance.media_file:
        video_path = Path(str(instance.media_file.path)).resolve()
        instance.media_file.delete(save=False)
        # the other files we created have these known suffixes
        for suffix in frozenset(('nfo', 'jpg', 'webp', 'info.json',)):
            other_path = video_path.with_suffix(f'.{suffix}').resolve()
            log.info(f'Deleting file for: {instance} path: {other_path!s}')
            delete_file(other_path)
        # subtitles include language code
        subtitle_files = video_path.parent.glob(f'{glob_quote(video_path.with_suffix("").name)}*.vtt')
        for file in subtitle_files:
            log.info(f'Deleting file for: {instance} path: {file}')
            delete_file(file)
        # Jellyfin creates .trickplay directories and posters
        for suffix in frozenset(('.trickplay', '-poster.jpg', '-poster.webp',)):
            # with_suffix insists on suffix beginning with '.' for no good reason
            other_path = Path(str(video_path.with_suffix('')) + suffix).resolve()
            if other_path.is_file():
                log.info(f'Deleting file for: {instance} path: {other_path!s}')
                delete_file(other_path)
            elif other_path.is_dir():
                # Delete the contents of the directory
                paths = list(other_path.rglob('*'))
                attempts = len(paths)
                while paths and attempts > 0:
                    attempts -= 1
                    # delete files first
                    for p in list(filter(lambda x: x.is_file(), paths)):
                        log.info(f'Deleting file for: {instance} path: {p!s}')
                        delete_file(p)
                    # refresh the list
                    paths = list(other_path.rglob('*'))
                    # delete directories
                    # a directory with a subdirectory will fail
                    # we loop to try removing each of them
                    # a/b/c: c then b then a, 3 times around the loop
                    for p in list(filter(lambda x: x.is_dir(), paths)):
                        try:
                            p.rmdir()
                            log.info(f'Deleted directory for: {instance} path: {p!s}')
                        except OSError as e:
                            pass
                # Delete the directory itself
                try:
                    other_path.rmdir()
                    log.info(f'Deleted directory for: {instance} path: {other_path!s}')
                except OSError as e:
                    pass
        # Get all files that start with the bare file path
        all_related_files = video_path.parent.glob(f'{glob_quote(video_path.with_suffix("").name)}*')
        for file in all_related_files:
            log.info(f'Deleting file for: {instance} path: {file}')
            delete_file(file)

    # Schedule a task to update media servers
    for mediaserver in MediaServer.objects.all():
        log.info(f'Scheduling media server updates')
        verbose_name = _('Request media server rescan for "{}"')
        rescan_media_server(
            str(mediaserver.pk),
            priority=0,
            verbose_name=verbose_name.format(mediaserver),
            remove_existing_tasks=True
        )
<|MERGE_RESOLUTION|>--- conflicted
+++ resolved
@@ -151,15 +151,7 @@
             if instance.can_download:
                 instance.can_download = False
                 can_download_changed = True
-<<<<<<< HEAD
-=======
-    # Save the instance if any changes were required
-    if skip_changed or can_download_changed:
-        post_save.disconnect(media_post_save, sender=Media)
-        instance.save()
-        post_save.connect(media_post_save, sender=Media)
     existing_media_metadata_task = get_media_metadata_task(str(instance.pk))
->>>>>>> b87c1253
     # If the media is missing metadata schedule it to be downloaded
     if not (instance.skip or instance.metadata or existing_media_metadata_task):
         log.info(f'Scheduling task to download metadata for: {instance.url}')
@@ -189,15 +181,11 @@
             )
     existing_media_download_task = get_media_download_task(str(instance.pk))
     # If the media has not yet been downloaded schedule it to be downloaded
-<<<<<<< HEAD
-    if not instance.media_file_exists:
+    if not (instance.media_file_exists or existing_media_download_task):
         # The file was deleted after it was downloaded, skip this media.
         if instance.can_download and instance.downloaded:
             skip_changed = True != instance.skip
             instance.skip = True
-=======
-    if not (instance.media_file_exists or existing_media_download_task):
->>>>>>> b87c1253
         instance.downloaded = False
         instance.media_file = None
     if (instance.source.download_media and instance.can_download) and not (
