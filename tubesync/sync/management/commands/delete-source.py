--- conflicted
+++ resolved
@@ -35,14 +35,9 @@
         log.info(f'Found source with UUID "{source.uuid}" with name '
                  f'"{source.name}" and deleting it, this may take some time!')
         log.info(f'Source directory: {source.directory_path}')
-<<<<<<< HEAD
         with atomic(durable=True):
             source.delete()
+            # Update any media servers
             schedule_media_servers_update()
-=======
-        source.delete()
-        # Update any media servers
-        schedule_media_servers_update()
->>>>>>> 3207f85e
         # All done
         log.info('Done')