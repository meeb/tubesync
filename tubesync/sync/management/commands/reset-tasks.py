--- conflicted
+++ resolved
@@ -22,22 +22,8 @@
             Task.objects.all().delete()
             # Iter all sources, creating new tasks
             for source in Source.objects.all():
-<<<<<<< HEAD
-                verbose_name = _('Check download directory exists for source "{}"')
-                check_source_directory_exists(
-                    str(source.pk),
-=======
+                log.info(f'Resetting tasks for source: {source}')
                 check_source_directory_exists(str(source.pk))
-                # Recreate the initial indexing task
-                log.info(f'Resetting tasks for source: {source}')
-                verbose_name = _('Index media from source "{}"')
-                index_source_task(
-                    str(source.pk),
-                    repeat=source.index_schedule,
-                    schedule=source.task_run_at_dt,
->>>>>>> 483f5d99
-                    verbose_name=verbose_name.format(source.name),
-                )
                 # This also chains down to call each Media objects .save() as well
                 source.save()
 
