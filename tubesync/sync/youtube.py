'''
    Wrapper for the yt-dlp library. Used so if there are any library interface
    updates we only need to udpate them in one place.
'''


import os

from collections import namedtuple
from common.logger import log
from copy import deepcopy
from pathlib import Path
from tempfile import TemporaryDirectory
from urllib.parse import urlsplit, parse_qs

from django.conf import settings
from .choices import Val, FileExtension
from .hooks import postprocessor_hook, progress_hook
from .utils import mkdir_p
import yt_dlp
import yt_dlp.patch.check_thumbnails
import yt_dlp.patch.fatal_http_errors
from yt_dlp.utils import remove_end, OUTTMPL_TYPES


_defaults = getattr(settings, 'YOUTUBE_DEFAULTS', {})
_youtubedl_cachedir = getattr(settings, 'YOUTUBE_DL_CACHEDIR', None)
if _youtubedl_cachedir:
    _youtubedl_cachedir = str(_youtubedl_cachedir)
    _defaults['cachedir'] = _youtubedl_cachedir
_youtubedl_tempdir = getattr(settings, 'YOUTUBE_DL_TEMPDIR', None)
if _youtubedl_tempdir:
    _youtubedl_tempdir = str(_youtubedl_tempdir)
    _youtubedl_tempdir_path = Path(_youtubedl_tempdir)
    mkdir_p(_youtubedl_tempdir_path)
    (_youtubedl_tempdir_path / '.ignore').touch(exist_ok=True)
    _paths = _defaults.get('paths', {})
    _paths.update({ 'temp': _youtubedl_tempdir, })
    _defaults['paths'] = _paths


class YouTubeError(yt_dlp.utils.DownloadError):
    '''
        Generic wrapped error for all errors that could be raised by youtube-dl.
    '''
    pass


def get_yt_opts():
    opts = deepcopy(_defaults)
    cookie_file = settings.COOKIES_FILE
    if cookie_file.is_file():
        cookie_file_path = str(cookie_file.resolve())
        log.info(f'[youtube-dl] using cookies.txt from: {cookie_file_path}')
        opts.update({'cookiefile': cookie_file_path})
    return opts

def get_channel_id(url):
    # yt-dlp --simulate --no-check-formats --playlist-items 1
    #   --print 'pre_process:%(playlist_channel_id,playlist_id,channel_id)s'
    opts = get_yt_opts()
    opts.update({
        'skip_download': True,
        'simulate': True,
        'logger': log,
        'extract_flat': True,  # Change to False to get detailed info
        'check_formats': False,
        'playlist_items': '1',
    })

    with yt_dlp.YoutubeDL(opts) as y:
        try:
            response = y.extract_info(url, download=False)
        except yt_dlp.utils.DownloadError as e:
            raise YouTubeError(f'Failed to extract channel ID for "{url}": {e}') from e
        else:
            try:
                channel_id = response['channel_id']
            except Exception as e:
                raise YouTubeError(f'Failed to extract channel ID for "{url}": {e}') from e
            else:
                return channel_id

def get_channel_image_info(url):
    opts = get_yt_opts()
    opts.update({
        'skip_download': True,
        'simulate': True,
        'logger': log,
        'extract_flat': True,  # Change to False to get detailed info
        'check_formats': False,
    })

    with yt_dlp.YoutubeDL(opts) as y:
        try:
            response = y.extract_info(url, download=False)

            avatar_url = None
            banner_url = None
            for thumbnail in response['thumbnails']:
                if thumbnail['id'] == 'avatar_uncropped':
                    avatar_url = thumbnail['url']
                if thumbnail['id'] == 'banner_uncropped':
                    banner_url = thumbnail['url']
                if banner_url != None and avatar_url != None:
                    break

            return avatar_url, banner_url
        except yt_dlp.utils.DownloadError as e:
            raise YouTubeError(f'Failed to extract channel info for "{url}": {e}') from e


def _subscriber_only(msg='', response=None):
    if response is None:
        # process msg only
        msg = str(msg)
        if 'access to members-only content' in msg:
            return True
        if ': Join this channel' in msg:
            return True
        if 'Join this YouTube channel' in msg:
            return True
    else:
        # ignore msg entirely
        if not isinstance(response, dict):
            raise TypeError(f'response must be a dict, got "{type(response)}" instead')

        if 'availability' not in response.keys():
            return False

        # check for the specific expected value
        return 'subscriber_only' == response.get('availability')
    return False


def get_media_info(url, /, *, days=None, info_json=None):
    '''
        Extracts information from a YouTube URL and returns it as a dict. For a channel
        or playlist this returns a dict of all the videos on the channel or playlist
        as well as associated metadata.
    '''
    start = None
    if days is not None:
        try:
            days = int(str(days), 10)
        except Exception as e:
            days = None
        start = (
            f'yesterday-{days!s}days' if days else None
        )
    opts = get_yt_opts()
    default_opts = yt_dlp.parse_options([]).options
    class NoDefaultValue: pass # a unique Singleton, that may be checked for later
    user_set = lambda k, d, default=NoDefaultValue: d[k] if k in d.keys() else default
    default_paths = user_set('paths', default_opts.__dict__, dict())
    paths = user_set('paths', opts, default_paths)
    if 'temp' in paths:
        temp_dir_obj = TemporaryDirectory(prefix='.yt_dlp-', dir=paths['temp'])
        temp_dir_path = Path(temp_dir_obj.name)
        (temp_dir_path / '.ignore').touch(exist_ok=True)
        paths.update({
            'temp': str(temp_dir_path),
        })
    try:
        info_json_path = Path(info_json).resolve(strict=False)
    except (RuntimeError, TypeError):
        pass
    else:
        paths.update({
            'infojson': user_set('infojson', paths, str(info_json_path))
        })
    default_postprocessors = user_set('postprocessors', default_opts.__dict__, list())
    postprocessors = user_set('postprocessors', opts, default_postprocessors)
    postprocessors.append(dict(
        key='Exec',
        when='playlist',
        exec_cmd="/usr/bin/env bash /app/full_playlist.sh '%(id)s' '%(playlist_count)d'",
    ))
    cache_directory_path = Path(user_set('cachedir', opts, '/dev/shm'))
    playlist_infojson = 'postprocessor_[%(id)s]_%(n_entries)d_%(playlist_count)d_temp'
    outtmpl = dict(
        default='',
        infojson='%(extractor)s/%(id)s.%(ext)s' if paths.get('infojson') else '',
        pl_infojson=f'{cache_directory_path}/infojson/playlist/{playlist_infojson}.%(ext)s',
    )
    for k in OUTTMPL_TYPES.keys():
        outtmpl.setdefault(k, '')
    opts.update({
        'ignoreerrors': False, # explicitly set this to catch exceptions
        'ignore_no_formats_error': False, # we must fail first to try again with this enabled
        'overwrites': False,
        'skip_download': True,
        'simulate': False,
        'logger': log,
        'extract_flat': True,
        'allow_playlist_files': True,
        'check_formats': True,
        'check_thumbnails': False,
        'clean_infojson': False,
        'daterange': yt_dlp.utils.DateRange(start=start),
        'extractor_args': {
            'youtubetab': {'approximate_date': ['true']},
        },
        'outtmpl': outtmpl,
        'overwrites': True,
        'paths': paths,
        'postprocessors': postprocessors,
        'skip_unavailable_fragments': False,
        'sleep_interval_requests': 1,
        'verbose': True if settings.DEBUG else False,
        'writeinfojson': True,
    })
<<<<<<< HEAD
    if settings.BACKGROUND_TASK_RUN_ASYNC:
        opts.update({
            'sleep_interval_requests': 2 * settings.BACKGROUND_TASK_ASYNC_THREADS,
        })
=======
    try:
        info_json_path = Path(info_json).resolve(strict=False)
    except:
        pass
    else:
        opts['paths'].update({
            'infojson': user_set('infojson', opts['paths'], str(info_json_path))
        })
    if 'infojson' not in opts['paths'].keys():
        opts.update({'writeinfojson': False})
>>>>>>> e6775591
    if start:
        log.debug(f'get_media_info: used date range: {opts["daterange"]} for URL: {url}')
    response = {}
    with yt_dlp.YoutubeDL(opts) as y:
        try:
            response = y.extract_info(url, download=False)
        except yt_dlp.utils.DownloadError as e:
            if not _subscriber_only(msg=e.msg):
                raise YouTubeError(f'Failed to extract_info for "{url}": {e}') from e
            # adjust options and try again
            opts.update({'ignore_no_formats_error': True,})
            with yt_dlp.YoutubeDL(opts) as yy:
                try:
                    response = yy.extract_info(url, download=False)
                except yt_dlp.utils.DownloadError as ee:
                    raise YouTubeError(f'Failed (again) to extract_info for "{url}": {ee}') from ee
                # validate the response is what we expected
                if not _subscriber_only(response=response):
                    response = {}

    if not response:
        raise YouTubeError(f'Failed to extract_info for "{url}": No metadata was '
                           f'returned by youtube-dl, check for error messages in the '
                           f'logs above. This task will be retried later with an '
                           f'exponential backoff.')
    return response


# Yes, this looks odd. But, it works.
# It works without also causing indentation problems.
# I'll take ease of editing, thanks.
def download_media(
    url, media_format, extension, output_file,
    info_json, sponsor_categories=None,
    embed_thumbnail=False, embed_metadata=False,
    skip_sponsors=True, write_subtitles=False,
    auto_subtitles=False, sub_langs='en'
):
    '''
        Downloads a YouTube URL to a file on disk.
    '''

    opts = get_yt_opts()
    default_opts = yt_dlp.parse_options([]).options
    pp_opts = deepcopy(default_opts)

    # We fake up this option to make it easier for the user to add post processors.
    postprocessors = opts.get('add_postprocessors', pp_opts.add_postprocessors)
    if isinstance(postprocessors, str):
        # NAME1[:ARGS], NAME2[:ARGS]
        # ARGS are a semicolon ";" delimited list of NAME=VALUE
        #
        # This means that "," cannot be present in NAME or VALUE.
        # If you need to support that, then use the 'postprocessors' key,
        # in your settings dictionary instead.
        _postprocessor_opts_parser = lambda key, val='': (
            *(
                item.split('=', 1) for item in (val.split(';') if val else [])
            ),
            ( 'key', remove_end(key, 'PP'), )
        )
        postprocessors = list(
            dict(
                _postprocessor_opts_parser( *val.split(':', 1) )
            ) for val in map(str.strip, postprocessors.split(','))
        )
    if not isinstance(postprocessors, list):
        postprocessors = list()
    # Add any post processors configured the 'hard' way also.
    postprocessors.extend( opts.get('postprocessors', list()) )

    pp_opts.__dict__.update({
        'add_postprocessors': postprocessors,
        'embedthumbnail': embed_thumbnail,
        'addmetadata': embed_metadata,
        'addchapters': True,
        'embed_infojson': False,
        'writethumbnail': False,
        'force_keyframes_at_cuts': True,
        'sponskrub': False,
    })

    pp_opts.exec_cmd.update(
        opts.get('exec_cmd', default_opts.exec_cmd)
    )

    if skip_sponsors:
        # Let yt_dlp convert from human for us.
        pp_opts.sponsorblock_mark = yt_dlp.parse_options(
            ['--sponsorblock-mark=all,-chapter']
        ).options.sponsorblock_mark
        pp_opts.sponsorblock_remove.update(sponsor_categories or {})

    # Enable audio extraction for audio-only extensions
    audio_exts = set(Val(
        FileExtension.M4A,
        FileExtension.OGG,
    ))
    if extension in audio_exts:
        pp_opts.extractaudio = True
        pp_opts.nopostoverwrites = False

    ytopts = {
        'format': media_format,
        'merge_output_format': extension,
        'outtmpl': os.path.basename(output_file),
        'quiet': False if settings.DEBUG else True,
        'verbose': True if settings.DEBUG else False,
        'noprogress': None if settings.DEBUG else True,
        'writeinfojson': info_json,
        'writesubtitles': write_subtitles,
        'writeautomaticsub': auto_subtitles,
        'subtitleslangs': sub_langs.split(','),
        'writethumbnail': embed_thumbnail,
        'check_formats': None,
        'overwrites': None,
        'skip_unavailable_fragments': False,
        'sleep_interval': 10,
        'max_sleep_interval': min(20*60, max(60, settings.DOWNLOAD_MEDIA_DELAY)),
        'sleep_interval_requests': 1 + (2 * settings.BACKGROUND_TASK_ASYNC_THREADS),
        'paths': opts.get('paths', dict()),
        'postprocessor_args': opts.get('postprocessor_args', dict()),
        'postprocessor_hooks': opts.get('postprocessor_hooks', list()),
        'progress_hooks': opts.get('progress_hooks', list()),
    }
    output_dir = os.path.dirname(output_file)
    temp_dir_parent = output_dir
    temp_dir_prefix = '.yt_dlp-'
    if 'temp' in ytopts['paths']:
        v_key = parse_qs(urlsplit(url).query).get('v').pop()
        temp_dir_parent = ytopts['paths']['temp']
        temp_dir_prefix = f'{temp_dir_prefix}{v_key}-'
    temp_dir_obj = TemporaryDirectory(prefix=temp_dir_prefix,dir=temp_dir_parent)
    if temp_dir_obj and (Path(temp_dir_parent) / '.clean').exists():
        temp_dir_path = Path(temp_dir_obj.name)
    else:
        temp_dir_path = Path(temp_dir_parent)
    (temp_dir_path / '.ignore').touch(exist_ok=True)
    ytopts['paths'].update({
        'home': str(output_dir),
        'temp': str(temp_dir_path),
    })

    postprocessor_hook_func = postprocessor_hook.get('function', None)
    if postprocessor_hook_func:
        ytopts['postprocessor_hooks'].append(postprocessor_hook_func)

    progress_hook_func = progress_hook.get('function', None)
    if progress_hook_func:
        ytopts['progress_hooks'].append(progress_hook_func)

    codec_options = list()
    ofn = ytopts['outtmpl']
    if 'av1-' in ofn:
        codec_options.extend(['-c:v', 'libsvtav1', '-preset', '8', '-crf', '35'])
    elif 'vp9-' in ofn:
        codec_options.extend(['-c:v', 'libvpx-vp9', '-b:v', '0', '-crf', '31', '-row-mt', '1', '-tile-columns', '2'])
    if '-opus' in ofn:
        codec_options.extend(['-c:a', 'libopus'])
    set_ffmpeg_codec = not (
        ytopts['postprocessor_args'] and
        ytopts['postprocessor_args']['modifychapters+ffmpeg']
    )
    if set_ffmpeg_codec and codec_options:
        ytopts['postprocessor_args'].update({
            'modifychapters+ffmpeg': codec_options,
        })

    # Create the post processors list.
    # It already included user configured post processors as well.
    ytopts['postprocessors'] = list(yt_dlp.get_postprocessors(pp_opts))

    opts.update(ytopts)

    with yt_dlp.YoutubeDL(opts) as y:
        try:
            return y.download([url])
        except yt_dlp.utils.DownloadError as e:
            raise YouTubeError(f'Failed to download for "{url}": {e}') from e
    return False<|MERGE_RESOLUTION|>--- conflicted
+++ resolved
@@ -210,12 +210,10 @@
         'verbose': True if settings.DEBUG else False,
         'writeinfojson': True,
     })
-<<<<<<< HEAD
     if settings.BACKGROUND_TASK_RUN_ASYNC:
         opts.update({
             'sleep_interval_requests': 2 * settings.BACKGROUND_TASK_ASYNC_THREADS,
         })
-=======
     try:
         info_json_path = Path(info_json).resolve(strict=False)
     except:
@@ -226,7 +224,6 @@
         })
     if 'infojson' not in opts['paths'].keys():
         opts.update({'writeinfojson': False})
->>>>>>> e6775591
     if start:
         log.debug(f'get_media_info: used date range: {opts["daterange"]} for URL: {url}')
     response = {}
