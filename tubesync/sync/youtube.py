--- conflicted
+++ resolved
@@ -167,10 +167,7 @@
         'extract_flat': True,
         'check_formats': True,
         'check_thumbnails': False,
-<<<<<<< HEAD
-=======
         'clean_infojson': False,
->>>>>>> f6b9f2a4
         'daterange': yt_dlp.utils.DateRange(start=start),
         'extractor_args': {
             'youtubetab': {'approximate_date': ['true']},
