--- conflicted
+++ resolved
@@ -184,11 +184,7 @@
         Downloads a YouTube URL to a file on disk.
     '''
 
-<<<<<<< HEAD
-
-=======
     opts = get_yt_opts()
->>>>>>> 005cd37f
     default_opts = yt_dlp.parse_options([]).options
     pp_opts = deepcopy(default_opts)
 
@@ -235,7 +231,6 @@
         ).options.sponsorblock_mark
         pp_opts.sponsorblock_remove.update(sponsor_categories or {})
 
-    opts = get_yt_opts()
     ytopts = {
         'format': media_format,
         'merge_output_format': extension,
@@ -254,10 +249,6 @@
         'max_sleep_interval': 600,
         'sleep_interval_requests': 30,
         'paths': opts.get('paths', dict()),
-<<<<<<< HEAD
-        'postprocessors': opts.get('postprocessors', list()),
-=======
->>>>>>> 005cd37f
         'postprocessor_args': opts.get('postprocessor_args', dict()),
         'progress_hooks': opts.get('progress_hooks', list()),
     }
@@ -295,14 +286,9 @@
             'modifychapters+ffmpeg': codec_options,
         })
 
-<<<<<<< HEAD
-    # create the post processors list
-    ytopts['postprocessors'].extend(list(yt_dlp.get_postprocessors(pp_opts)))
-=======
     # Create the post processors list.
     # It already included user configured post processors as well.
     ytopts['postprocessors'] = list(yt_dlp.get_postprocessors(pp_opts))
->>>>>>> 005cd37f
 
     opts.update(ytopts)
 
