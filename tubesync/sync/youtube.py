'''
    Wrapper for the yt-dlp library. Used so if there are any library interface
    updates we only need to udpate them in one place.
'''


import os

from collections import namedtuple
from common.logger import log
from copy import deepcopy
from pathlib import Path
from tempfile import TemporaryDirectory
from urllib.parse import urlsplit, parse_qs

from django.conf import settings
from .hooks import postprocessor_hook, progress_hook
from .utils import mkdir_p
import yt_dlp
import yt_dlp.patch.check_thumbnails
import yt_dlp.patch.fatal_http_errors
from yt_dlp.utils import remove_end


_defaults = getattr(settings, 'YOUTUBE_DEFAULTS', {})
_youtubedl_cachedir = getattr(settings, 'YOUTUBE_DL_CACHEDIR', None)
if _youtubedl_cachedir:
    _youtubedl_cachedir = str(_youtubedl_cachedir)
    _defaults['cachedir'] = _youtubedl_cachedir
_youtubedl_tempdir = getattr(settings, 'YOUTUBE_DL_TEMPDIR', None)
if _youtubedl_tempdir:
    _youtubedl_tempdir = str(_youtubedl_tempdir)
    _youtubedl_tempdir_path = Path(_youtubedl_tempdir)
    mkdir_p(_youtubedl_tempdir_path)
    (_youtubedl_tempdir_path / '.ignore').touch(exist_ok=True)
    _paths = _defaults.get('paths', {})
    _paths.update({ 'temp': _youtubedl_tempdir, })
    _defaults['paths'] = _paths


class YouTubeError(yt_dlp.utils.DownloadError):
    '''
        Generic wrapped error for all errors that could be raised by youtube-dl.
    '''
    pass


def get_yt_opts():
    opts = deepcopy(_defaults)
    cookie_file = settings.COOKIES_FILE
    if cookie_file.is_file():
        cookie_file_path = str(cookie_file.resolve())
        log.info(f'[youtube-dl] using cookies.txt from: {cookie_file_path}')
        opts.update({'cookiefile': cookie_file_path})
    return opts

def get_channel_id(url):
    # yt-dlp --simulate --no-check-formats --playlist-items 1
    #   --print 'pre_process:%(playlist_channel_id,playlist_id,channel_id)s'
    opts = get_yt_opts()
    opts.update({
        'skip_download': True,
        'simulate': True,
        'logger': log,
        'extract_flat': True,  # Change to False to get detailed info
        'check_formats': False,
        'playlist_items': '1',
    })

    with yt_dlp.YoutubeDL(opts) as y:
        try:
            response = y.extract_info(url, download=False)
        except yt_dlp.utils.DownloadError as e:
            raise YouTubeError(f'Failed to extract channel ID for "{url}": {e}') from e
        else:
            try:
                channel_id = response['channel_id']
            except Exception as e:
                raise YouTubeError(f'Failed to extract channel ID for "{url}": {e}') from e
            else:
                return channel_id

def get_channel_image_info(url):
    opts = get_yt_opts()
    opts.update({
        'skip_download': True,
        'simulate': True,
        'logger': log,
        'extract_flat': True,  # Change to False to get detailed info
        'check_formats': False,
    })

    with yt_dlp.YoutubeDL(opts) as y:
        try:
            response = y.extract_info(url, download=False)

            avatar_url = None
            banner_url = None
            for thumbnail in response['thumbnails']:
                if thumbnail['id'] == 'avatar_uncropped':
                    avatar_url = thumbnail['url']
                if thumbnail['id'] == 'banner_uncropped':
                    banner_url = thumbnail['url']
                if banner_url != None and avatar_url != None:
                    break

            return avatar_url, banner_url
        except yt_dlp.utils.DownloadError as e:
            raise YouTubeError(f'Failed to extract channel info for "{url}": {e}') from e


def _subscriber_only(msg='', response=None):
    if response is None:
        # process msg only
        msg = str(msg)
        if 'access to members-only content' in msg:
            return True
        if ': Join this channel' in msg:
            return True
        if 'Join this YouTube channel' in msg:
            return True
    else:
        # ignore msg entirely
        if not isinstance(response, dict):
            raise TypeError(f'response must be a dict, got "{type(response)}" instead')

        if 'availability' not in response.keys():
            return False

        # check for the specific expected value
        return 'subscriber_only' == response.get('availability')
    return False


def get_media_info(url, /, *, days=None, info_json=None):
    '''
        Extracts information from a YouTube URL and returns it as a dict. For a channel
        or playlist this returns a dict of all the videos on the channel or playlist
        as well as associated metadata.
    '''
    start = None
    if days is not None:
        try:
            days = int(str(days), 10)
        except Exception as e:
            days = None
        start = (
            f'yesterday-{days!s}days' if days else None
        )
    opts = get_yt_opts()
<<<<<<< HEAD
    paths = opts.get('paths', dict())
    if 'temp' in paths:
        temp_dir_obj = TemporaryDirectory(prefix='.yt_dlp-', dir=paths['temp'])
        temp_dir_path = Path(temp_dir_obj.name)
        (temp_dir_path / '.ignore').touch(exist_ok=True)
        paths.update({
            'temp': str(temp_dir_path),
        })
=======
    class NoDefaultValue: pass # a unique Singleton, that may be checked for later
    user_set = lambda k, d, default=NoDefaultValue: d[k] if k in d.keys() else default
>>>>>>> 07b4d7e6
    opts.update({
        'ignoreerrors': False, # explicitly set this to catch exceptions
        'ignore_no_formats_error': False, # we must fail first to try again with this enabled
        'overwrites': False,
        'skip_download': True,
        'simulate': True,
        'logger': log,
        'extract_flat': True,
        'check_formats': True,
<<<<<<< HEAD
        'check_thumbnails': False,
=======
        'clean_infojson': False,
>>>>>>> 07b4d7e6
        'daterange': yt_dlp.utils.DateRange(start=start),
        'extractor_args': {
            'youtubetab': {'approximate_date': ['true']},
        },
<<<<<<< HEAD
        'paths': paths,
        'sleep_interval_requests': 2 * settings.BACKGROUND_TASK_ASYNC_THREADS,
        'verbose': True if settings.DEBUG else False,
    })
    if start:
        log.debug(f'get_media_info: used date range: {opts["daterange"]} for URL: {url}')
=======
        'paths': opts.get('paths', dict()),
        'writeinfojson': user_set('writeinfojson', opts, bool(info_json)),
    })
    try:
        info_json_path = Path(info_json).resolve(strict=False)
    except:
        pass
    else:
        opts['paths'].update({
            'infojson': user_set('infojson', opts['paths'], str(info_json_path))
        })
    if 'infojson' not in opts['paths'].keys():
        opts.update({'writeinfojson': False})
>>>>>>> 07b4d7e6
    response = {}
    with yt_dlp.YoutubeDL(opts) as y:
        try:
            response = y.extract_info(url, download=False)
        except yt_dlp.utils.DownloadError as e:
            if not _subscriber_only(msg=e.msg):
                raise YouTubeError(f'Failed to extract_info for "{url}": {e}') from e
            # adjust options and try again
            opts.update({'ignore_no_formats_error': True,})
            with yt_dlp.YoutubeDL(opts) as yy:
                try:
                    response = yy.extract_info(url, download=False)
                except yt_dlp.utils.DownloadError as ee:
                    raise YouTubeError(f'Failed (again) to extract_info for "{url}": {ee}') from ee
                # validate the response is what we expected
                if not _subscriber_only(response=response):
                    response = {}

    if not response:
        raise YouTubeError(f'Failed to extract_info for "{url}": No metadata was '
                           f'returned by youtube-dl, check for error messages in the '
                           f'logs above. This task will be retried later with an '
                           f'exponential backoff.')
    return response


# Yes, this looks odd. But, it works.
# It works without also causing indentation problems.
# I'll take ease of editing, thanks.
def download_media(
    url, media_format, extension, output_file,
    info_json, sponsor_categories=None,
    embed_thumbnail=False, embed_metadata=False,
    skip_sponsors=True, write_subtitles=False,
    auto_subtitles=False, sub_langs='en'
):
    '''
        Downloads a YouTube URL to a file on disk.
    '''

    opts = get_yt_opts()
    default_opts = yt_dlp.parse_options([]).options
    pp_opts = deepcopy(default_opts)

    # We fake up this option to make it easier for the user to add post processors.
    postprocessors = opts.get('add_postprocessors', pp_opts.add_postprocessors)
    if isinstance(postprocessors, str):
        # NAME1[:ARGS], NAME2[:ARGS]
        # ARGS are a semicolon ";" delimited list of NAME=VALUE
        #
        # This means that "," cannot be present in NAME or VALUE.
        # If you need to support that, then use the 'postprocessors' key,
        # in your settings dictionary instead.
        _postprocessor_opts_parser = lambda key, val='': (
            *(
                item.split('=', 1) for item in (val.split(';') if val else [])
            ),
            ( 'key', remove_end(key, 'PP'), )
        )
        postprocessors = list(
            dict(
                _postprocessor_opts_parser( *val.split(':', 1) )
            ) for val in map(str.strip, postprocessors.split(','))
        )
    if not isinstance(postprocessors, list):
        postprocessors = list()
    # Add any post processors configured the 'hard' way also.
    postprocessors.extend( opts.get('postprocessors', list()) )

    pp_opts.__dict__.update({
        'add_postprocessors': postprocessors,
        'embedthumbnail': embed_thumbnail,
        'addmetadata': embed_metadata,
        'addchapters': True,
        'embed_infojson': False,
        'writethumbnail': False,
        'force_keyframes_at_cuts': True,
        'sponskrub': False,
    })

    pp_opts.exec_cmd.update(
        opts.get('exec_cmd', default_opts.exec_cmd)
    )

    if skip_sponsors:
        # Let yt_dlp convert from human for us.
        pp_opts.sponsorblock_mark = yt_dlp.parse_options(
            ['--sponsorblock-mark=all,-chapter']
        ).options.sponsorblock_mark
        pp_opts.sponsorblock_remove.update(sponsor_categories or {})

    ytopts = {
        'format': media_format,
        'merge_output_format': extension,
        'outtmpl': os.path.basename(output_file),
        'quiet': False if settings.DEBUG else True,
        'verbose': True if settings.DEBUG else False,
        'noprogress': None if settings.DEBUG else True,
        'writeinfojson': info_json,
        'writesubtitles': write_subtitles,
        'writeautomaticsub': auto_subtitles,
        'subtitleslangs': sub_langs.split(','),
        'writethumbnail': embed_thumbnail,
        'check_formats': None,
        'overwrites': None,
        'sleep_interval': 10 + int(settings.DOWNLOAD_MEDIA_DELAY / 20),
        'max_sleep_interval': settings.DOWNLOAD_MEDIA_DELAY,
        'sleep_interval_requests': 1 + (2 * settings.BACKGROUND_TASK_ASYNC_THREADS),
        'paths': opts.get('paths', dict()),
        'postprocessor_args': opts.get('postprocessor_args', dict()),
        'postprocessor_hooks': opts.get('postprocessor_hooks', list()),
        'progress_hooks': opts.get('progress_hooks', list()),
    }
    output_dir = os.path.dirname(output_file)
    temp_dir_parent = output_dir
    temp_dir_prefix = '.yt_dlp-'
    if 'temp' in ytopts['paths']:
        v_key = parse_qs(urlsplit(url).query).get('v').pop()
        temp_dir_parent = ytopts['paths']['temp']
        temp_dir_prefix = f'{temp_dir_prefix}{v_key}-'
    temp_dir_obj = TemporaryDirectory(prefix=temp_dir_prefix,dir=temp_dir_parent)
    temp_dir_path = Path(temp_dir_obj.name)
    (temp_dir_path / '.ignore').touch(exist_ok=True)
    ytopts['paths'].update({
        'home': str(output_dir),
        'temp': str(temp_dir_path),
    })

    postprocessor_hook_func = postprocessor_hook.get('function', None)
    if postprocessor_hook_func:
        ytopts['postprocessor_hooks'].append(postprocessor_hook_func)

    progress_hook_func = progress_hook.get('function', None)
    if progress_hook_func:
        ytopts['progress_hooks'].append(progress_hook_func)

    codec_options = list()
    ofn = ytopts['outtmpl']
    if 'av1-' in ofn:
        codec_options.extend(['-c:v', 'libsvtav1', '-preset', '8', '-crf', '35'])
    elif 'vp9-' in ofn:
        codec_options.extend(['-c:v', 'libvpx-vp9', '-b:v', '0', '-crf', '31', '-row-mt', '1', '-tile-columns', '2'])
    if '-opus' in ofn:
        codec_options.extend(['-c:a', 'libopus'])
    set_ffmpeg_codec = not (
        ytopts['postprocessor_args'] and
        ytopts['postprocessor_args']['modifychapters+ffmpeg']
    )
    if set_ffmpeg_codec and codec_options:
        ytopts['postprocessor_args'].update({
            'modifychapters+ffmpeg': codec_options,
        })

    # Create the post processors list.
    # It already included user configured post processors as well.
    ytopts['postprocessors'] = list(yt_dlp.get_postprocessors(pp_opts))

    opts.update(ytopts)

    with yt_dlp.YoutubeDL(opts) as y:
        try:
            return y.download([url])
        except yt_dlp.utils.DownloadError as e:
            raise YouTubeError(f'Failed to download for "{url}": {e}') from e
    return False<|MERGE_RESOLUTION|>--- conflicted
+++ resolved
@@ -148,8 +148,9 @@
             f'yesterday-{days!s}days' if days else None
         )
     opts = get_yt_opts()
-<<<<<<< HEAD
-    paths = opts.get('paths', dict())
+    class NoDefaultValue: pass # a unique Singleton, that may be checked for later
+    user_set = lambda k, d, default=NoDefaultValue: d[k] if k in d.keys() else default
+    paths = user_set('paths', opts, dict()) # opts.get('paths', dict())
     if 'temp' in paths:
         temp_dir_obj = TemporaryDirectory(prefix='.yt_dlp-', dir=paths['temp'])
         temp_dir_path = Path(temp_dir_obj.name)
@@ -157,10 +158,6 @@
         paths.update({
             'temp': str(temp_dir_path),
         })
-=======
-    class NoDefaultValue: pass # a unique Singleton, that may be checked for later
-    user_set = lambda k, d, default=NoDefaultValue: d[k] if k in d.keys() else default
->>>>>>> 07b4d7e6
     opts.update({
         'ignoreerrors': False, # explicitly set this to catch exceptions
         'ignore_no_formats_error': False, # we must fail first to try again with this enabled
@@ -170,26 +167,19 @@
         'logger': log,
         'extract_flat': True,
         'check_formats': True,
-<<<<<<< HEAD
         'check_thumbnails': False,
-=======
         'clean_infojson': False,
->>>>>>> 07b4d7e6
         'daterange': yt_dlp.utils.DateRange(start=start),
         'extractor_args': {
             'youtubetab': {'approximate_date': ['true']},
         },
-<<<<<<< HEAD
         'paths': paths,
         'sleep_interval_requests': 2 * settings.BACKGROUND_TASK_ASYNC_THREADS,
         'verbose': True if settings.DEBUG else False,
+        'writeinfojson': user_set('writeinfojson', opts, bool(info_json)),
     })
     if start:
         log.debug(f'get_media_info: used date range: {opts["daterange"]} for URL: {url}')
-=======
-        'paths': opts.get('paths', dict()),
-        'writeinfojson': user_set('writeinfojson', opts, bool(info_json)),
-    })
     try:
         info_json_path = Path(info_json).resolve(strict=False)
     except:
@@ -200,7 +190,6 @@
         })
     if 'infojson' not in opts['paths'].keys():
         opts.update({'writeinfojson': False})
->>>>>>> 07b4d7e6
     response = {}
     with yt_dlp.YoutubeDL(opts) as y:
         try:
