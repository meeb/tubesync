--- conflicted
+++ resolved
@@ -1,8 +1,4 @@
-<<<<<<< HEAD
-{% extends 'base.html' %}{% load static %}{% load humanize %}
-=======
-{% extends 'base.html' %}{% load static %}{% load filters %}
->>>>>>> d5821434
+{% extends 'base.html' %}{% load static %}{% load filters %}{% load humanize %}
 
 {% block headtitle %}Media - {{ media.key }}{% endblock %}
 
