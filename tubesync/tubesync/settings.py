--- conflicted
+++ resolved
@@ -203,11 +203,8 @@
     'updatetime': True,     # Set mtime in recent versions
     'update_self': False,   # Updates are handled by pip
     'geo_verification_proxy': getenv('geo_verification_proxy').strip() or None,
-<<<<<<< HEAD
+    'sleep_interval_requests': 3,
     'sleep_interval_subtitles': (60)*3,
-=======
-    'sleep_interval_requests': 3,
->>>>>>> afa972d4
     'max_sleep_interval': (60)*5,
     'sleep_interval': 0.25,
     'extractor_args': {
