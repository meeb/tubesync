--- conflicted
+++ resolved
@@ -33,9 +33,6 @@
     )
 
 
-<<<<<<< HEAD
-def sqlite_tasks(key, /, prefix=None, thread=None, workers=None):
-=======
 def h_q_reset_tasks(q, /, *, maint_func=None):
     if isinstance(q, str):
         from django_huey import get_queue
@@ -77,8 +74,7 @@
     return maint_result
 
 
-def sqlite_tasks(key, /, prefix=None):
->>>>>>> 483f5d99
+def sqlite_tasks(key, /, prefix=None, thread=None, workers=None):
     name_fmt = 'huey_{}'
     if prefix:
         name_fmt = f'huey_{prefix}_' + '{}'
