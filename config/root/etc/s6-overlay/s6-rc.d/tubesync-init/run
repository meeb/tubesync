#!/command/with-contenv bash

# Change runtime user UID and GID
groupmod -o -g "${PGID:=911}" app
usermod -o -u "${PUID:=911}" app

# Reset permissions
chown -R app:app /run/app
chmod -R 0700 /run/app
chown -R app:app /config
chmod -R 0755 /config
chown -R root:app /app
chmod -R 0750 /app
chmod 0755 /app/*.py /app/*.sh
find /app -mindepth 2 -type f -execdir chmod 640 '{}' +
chown -R app:app /app/common/static
chown -R app:app /app/static

# Optionally reset the download dir permissions
if [ "${TUBESYNC_RESET_DOWNLOAD_DIR:=True}" == "True" ]
then
    export TUBESYNC_RESET_DOWNLOAD_DIR
    echo "TUBESYNC_RESET_DOWNLOAD_DIR=True, Resetting /downloads directory permissions"
    chown -R app:app /downloads
    chmod -R 0755 /downloads
fi

<<<<<<< HEAD
if [ 'True' = "${TUBESYNC_DEBUG:-False}" ]
then
    s6-setuidgid app \
        /usr/bin/python3 /app/manage.py \
            showmigrations -v 3 --list
fi
=======
# Prepare for nginx logging into /config/log/nginx
mkdir -p /config/log
rm -rf /config/log/nginx.9
for n in $(seq 8 -1 0)
do
    test '!' -d "/config/log/nginx.${n}" ||
    mv "/config/log/nginx.${n}" "/config/log/nginx.$((1 + n))"
done ; unset -v n ;
rm -rf /config/log/nginx.0
test '!' -d /config/log/nginx ||
mv /config/log/nginx /config/log/nginx.0
rm -rf /config/log/nginx
cp -a /var/log/nginx /config/log/
cp -p /config/log/nginx/access.log /config/log/nginx/access.log.gz
>>>>>>> 951e3b3b

# Run migrations
exec s6-setuidgid app \
    /usr/bin/python3 /app/manage.py migrate<|MERGE_RESOLUTION|>--- conflicted
+++ resolved
@@ -25,14 +25,13 @@
     chmod -R 0755 /downloads
 fi
 
-<<<<<<< HEAD
 if [ 'True' = "${TUBESYNC_DEBUG:-False}" ]
 then
     s6-setuidgid app \
         /usr/bin/python3 /app/manage.py \
             showmigrations -v 3 --list
 fi
-=======
+
 # Prepare for nginx logging into /config/log/nginx
 mkdir -p /config/log
 rm -rf /config/log/nginx.9
@@ -47,7 +46,6 @@
 rm -rf /config/log/nginx
 cp -a /var/log/nginx /config/log/
 cp -p /config/log/nginx/access.log /config/log/nginx/access.log.gz
->>>>>>> 951e3b3b
 
 # Run migrations
 exec s6-setuidgid app \
