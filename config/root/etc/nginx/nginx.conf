--- conflicted
+++ resolved
@@ -11,7 +11,7 @@
 
 http {
 
-<<<<<<< HEAD
+<<<<<< resolve-14
     # Basic settings
     sendfile on;
     tcp_nopush on;
@@ -38,8 +38,8 @@
 
     # Logging
     log_format host '$remote_addr - $remote_user [$time_local] "[$host] $request" $status $bytes_sent "$http_referer" "$http_user_agent" "$gzip_ratio"';
-    access_log /dev/stdout;
-    error_log stderr;
+    access_log /config/log/nginx/access.log.gz combined gzip=9 flush=1m;
+    error_log /config/log/nginx/error.log info;
 
     # GZIP
     gzip on;
@@ -58,48 +58,7 @@
     proxy_temp_path /dev/shm/nginx/tmp 1;
     # change this to /config/cache/nginx for a persistent cache
     proxy_cache_path /dev/shm/nginx/cache levels=1:2:2 keys_zone=gunicorn:4m inactive=48h max_size=256m min_free=16m;
-    
-=======
-  # Basic settings
-  sendfile on;
-  tcp_nopush on;
-  tcp_nodelay on;
-  keepalive_timeout 300;
-  types_hash_max_size 2048;
-  server_tokens off;
-  server_names_hash_bucket_size 64;
-  server_name_in_redirect off;
-  client_body_in_file_only clean;
-  client_body_buffer_size 32K;
-  client_max_body_size 100M;
-  send_timeout 300s;
-  large_client_header_buffers 4 8k;
 
-  # Mime type handling
-  include /etc/nginx/mime.types;
-  default_type application/octet-stream;
-
-  # Default security headers
-  add_header X-Frame-Options SAMEORIGIN;
-  add_header X-Content-Type-Options nosniff;
-  add_header X-XSS-Protection "1; mode=block";
-
-  # Logging
-  log_format host '$remote_addr - $remote_user [$time_local] "[$host] $request" $status $bytes_sent "$http_referer" "$http_user_agent" "$gzip_ratio"';
-  access_log /config/log/nginx/access.log.gz combined gzip=9 flush=1m;
-  error_log /config/log/nginx/error.log info;
-
-  # GZIP
-  gzip on;
-  gzip_disable "msie6";
-  gzip_vary on;
-  gzip_proxied any;
-  gzip_comp_level 6;
-  gzip_buffers 16 8k;
-  gzip_http_version 1.1;
-  gzip_types text/plain text/css application/json application/javascript text/xml application/xml application/xml+rss text/javascript;
-
->>>>>>> 4f203223
     # X-Forwarded-Host (pass-through, or set)
     map $http_x_forwarded_host $x_forwarded_host {
         default $http_x_forwarded_host;
