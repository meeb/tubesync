name: CI

env:
  IMAGE_NAME: tubesync

on:
  workflow_dispatch:
  push:
    branches:
      - 'main'
      - 'test-*'
  pull_request:
    branches:
      - 'main'
      - 'test-*'
    types:
      - opened
      - reopened
      - synchronize
      - ready_for_review

jobs:
  info:
    if: ${{ !cancelled() && 'pull_request' != github.event_name }}
    runs-on: ubuntu-latest
    outputs:
      ffmpeg-date: ${{ steps.jq.outputs.FFMPEG_DATE }}
      ffmpeg-releases: ${{ steps.ffmpeg.outputs.releases }}
      ffmpeg-version: ${{ steps.jq.outputs.FFMPEG_VERSION }}
      lowercase-github-actor: ${{ steps.github-actor.outputs.lowercase }}
      lowercase-github-repository_owner: ${{ steps.github-repository_owner.outputs.lowercase }}
      ytdlp-latest-release: ${{ steps.yt-dlp.outputs.latest-release }}
      ytdlp-releases: ${{ steps.yt-dlp.outputs.releases }}
      missing-tags: ${{ steps.tagged.outputs.missing }}
      missing-tags-image: ${{ steps.tagged.outputs.image }}
    steps:
      - name: Pull tagged releases
        id: tagged
        run: |
          image='ghcr.io/meeb/${{ env.IMAGE_NAME }}'
          missing=''
          set_sl_var() { local f='%s=%s\n' ; printf -- "${f}" "$@" ; } ;
          set -eux
          set_sl_var image "${image}" >> "${GITHUB_OUTPUT}"
          # v0.14.1 = ghcr.io/meeb/tubesync:latest@sha256:63fffee3411bda395c526087d7107f76834141bb0c1443a0bd6bed5533e5a85f
          tag_tried='v0.14.1'
          tag_image_digest='latest@sha256:63fffee3411bda395c526087d7107f76834141bb0c1443a0bd6bed5533e5a85f'
          docker pull "${image}:${tag_image_digest}"
          docker pull "${image}:${tag_tried}" && tag_found=1 || {
            tag_found=0
            missing="${missing}${missing:+|}${tag_tried}=${image}:${tag_image_digest}"
          }
          set_sl_var "${tag_tried}" "${tag_found}" >> "${GITHUB_OUTPUT}"
          # v0.15.1 = ghcr.io/meeb/tubesync:latest@sha256:7303b2d8854aac15f94dbbfdd0ee66ca598ade1af6ac2d9e3d886c93ffa2d596
          tag_tried='v0.15.1'
          tag_image_digest='latest@sha256:7303b2d8854aac15f94dbbfdd0ee66ca598ade1af6ac2d9e3d886c93ffa2d596'
          docker pull "${image}:${tag_image_digest}"
          docker pull "${image}:${tag_tried}" && tag_found=1 || {
            tag_found=0
            missing="${missing}${missing:+|}${tag_tried}=${image}:${tag_image_digest}"
          }
          set_sl_var "${tag_tried}" "${tag_found}" >> "${GITHUB_OUTPUT}"
          set_sl_var missing "${missing}" >> "${GITHUB_OUTPUT}"
      - uses: actions/checkout@v4
      - name: Lowercase github username
        id: github-actor
        uses: ./.github/actions/string-case
        with:
          string: ${{ github.actor }}
      - name: Lowercase github repository owner
        id: github-repository_owner
        uses: ./.github/actions/string-case
        with:
          string: ${{ github.repository_owner }}
      - name: Retrieve yt-dlp/FFmpeg-Builds releases with GitHub CLI
        id: ffmpeg
        uses: ./.github/actions/FFmpeg
      - name: Retrieve yt-dlp/yt-dlp releases with GitHub CLI
        id: yt-dlp
        uses: ./.github/actions/yt-dlp
      - name: Set outputs with jq
        id: jq
        run: |
          cat >| .ffmpeg.releases.json <<'EOF'
          ${{ steps.ffmpeg.outputs.releases }}
          EOF
          mk_delim() { local f='%s_EOF_%d_' ; printf -- "${f}" "$1" "${RANDOM}" ; } ;
          open_ml_var() { local f=''\%'s<<'\%'s\n' ; printf -- "${f}" "$2" "$1" ; } ;
          close_ml_var() { local f='%s\n' ; printf -- "${f}" "$1" ; } ;
          {
            var='FFMPEG_DATE' ;
            delim="$(mk_delim "${var}")" ;
            open_ml_var "${delim}" "${var}" ;
            jq_arg='[foreach .[] as $release ([{}, []]; [ .[0] + {($release.commit): ([ $release.date ] + (.[0][($release.commit)] // []) ) }, [ .[1][0] // $release.commit ] ] ; .[0][(.[1][0])] ) ][-1][0]' ;
            jq -r "${jq_arg}" -- .ffmpeg.releases.json ;
            close_ml_var "${delim}" "${var}" ;

            ffmpeg_date="$( jq -r "${jq_arg}" -- .ffmpeg.releases.json )"
            
            var='FFMPEG_VERSION' ;
            delim="$(mk_delim "${var}")" ;
            open_ml_var "${delim}" "${var}" ;
            jq_arg='.[]|select(.date == $date)|.versions[]|select(startswith("N-"))' ;
            jq -r --arg date "${ffmpeg_date}" "${jq_arg}" -- .ffmpeg.releases.json ;
            close_ml_var "${delim}" "${var}" ;
            unset -v delim jq_arg var ;
          } >> "${GITHUB_OUTPUT}"
          cat -v "${GITHUB_OUTPUT}"
          rm -v -f .ffmpeg.releases.json

  test:
    if: ${{ !cancelled() && ( 'pull_request' != github.event_name || (! github.event.pull_request.draft) ) }}
    runs-on: ubuntu-22.04
    strategy:
      fail-fast: false
      matrix:
        python-version: ['3.10', '3.11', '3.12', '3.13']
    steps:
      - uses: actions/checkout@v4
      - name: Install Python ${{ matrix.python-version }}
        uses: actions/setup-python@v5
        with:
          python-version: ${{ matrix.python-version }}
      - name: Install dependencies
        run: |
          python -m pip install uv
          uv --no-config --no-managed-python --no-progress \
            pip install --system --strict pipenv
          pipenv lock
          pipenv requirements | tee requirements.txt
          #PIPENV_VERBOSITY=64 pipenv install --system --skip-lock
          uv --no-config --no-managed-python --no-progress \
            pip install --system --strict --requirements requirements.txt
      - name: Set up Django environment
        run: |
          cp -v -p tubesync/tubesync/local_settings.py.example tubesync/tubesync/local_settings.py
          cp -v -a -t "${Python3_ROOT_DIR}"/lib/python3.*/site-packages/background_task/ patches/background_task/*
          cp -v -a -t "${Python3_ROOT_DIR}"/lib/python3.*/site-packages/yt_dlp/ patches/yt_dlp/*
          cd tubesync && python3 -B manage.py collectstatic --no-input --link
      - name: Check with ruff
        continue-on-error: false
        run: |
          target_version='py310'
          ignore_csv_list='E701,E722,E731'
          cd tubesync
          # output formats:
          # "full" | "concise" | "grouped" |
          # "json" | "junit" | "github" | "gitlab" |
          # "pylint" | "azure"
          {
              echo '## Output from `ruff check` for `tubesync`'
              echo ''
              echo '### Formats'
              echo ''
              for fmt in full concise grouped pylint
              do
              echo '<details>'
              echo '<summary>'"${fmt}"'</summary>'
              echo ''
              echo '#### '"${fmt}"' output format'
              echo ''
              echo '```'
              uvx --no-config --no-managed-python --no-progress --isolated \
                  ruff check --exit-zero \
                  --target-version "${target_version}" \
                  --output-format "${fmt}" \
                  --extend-select RUF100 \
                  --ignore "${ignore_csv_list}"
              echo ''
              echo '```'
              echo ''
              echo '</details>'
              echo ''
              done
          } >> "${GITHUB_STEP_SUMMARY}"
          uvx --no-config --no-managed-python --no-progress --isolated \
              ruff check \
              --target-version "${target_version}" \
              --output-format github \
              --ignore "${ignore_csv_list}"
      - name: Run Django tests
        run: cd tubesync && python3 -B -W default manage.py test --verbosity=2

  containerise:
    if: ${{ !cancelled() && 'success' == needs.info.result }}
    needs: ['info', 'test']
    runs-on: ubuntu-latest
    timeout-minutes: 120
    services:
      wormhole-mailbox:
        image: 'ghcr.io/tcely/docker-magic-wormhole-mailbox-server:service'
        ports:
          - '4000:4000'
      wormhole-transit:
        image: 'ghcr.io/tcely/docker-magic-wormhole-transit-relay:main'
        ports:
          - '4001:4001'
    steps:
      - name: Set environment variables with jq
        run: |
          # jq
          cat >| .ffmpeg.releases.json <<'EOF'
          ${{ needs.info.outputs.ffmpeg-releases }}
          EOF

          FFMPEG_DATE='[foreach .[] as $release ([{}, []]; [ .[0] + { ($release.commit): ([ $release.date ] + (.[0][($release.commit)] // [])) }, [ .[1][0] // $release.commit ] ] ; .[0][(.[1][0])] )][-1][0]' ;
          FFMPEG_VERSION='.[]|select(.date == $previous)|.versions[]|select(startswith("N-"))' ;

          mk_delim() { printf -- '"%s_EOF_%d_"' "$1" "${RANDOM}" ; } ;
          open_ml_var() { local f=''\%'s<<'\%'s\n' ; printf -- "${f}" "$2" "$1" ; } ;
          close_ml_var() { local f='%s\n' ; printf -- "${f}" "$1" ; } ;
          {
            for var in FFMPEG_DATE FFMPEG_VERSION
            do
              # jq_arg="$( eval printf -- "'%s\n'" "$(printf -- '"${%s}"' "${var}")" )" ;
              jq_arg="$( eval printf -- "'%s\n'" '"${'"${var}"'}"' )" ;
              delim='"'"${var}"'_EOF"' ;
              printf -- '%s<<%s\n' "${var}" "${delim}" ;
              jq -r --arg previous "${previous_value-}" "${jq_arg}" -- .ffmpeg.releases.json ;
              printf -- '%s\n' "${delim}" ;
              previous_value="$( jq -r --arg previous "${previous_value-}" "${jq_arg}" -- .ffmpeg.releases.json )" ;
            done ;

            var='FFMPEG_DATE' ;
            delim="$(mk_delim "${var}")" ;
            open_ml_var "${delim}" "${var}" ;
            jq_arg='[foreach .[] as $release ([{}, []]; [ .[0] + {($release.commit): ([ $release.date ] + (.[0][($release.commit)] // []) ) }, [ .[1][0] // $release.commit ] ] ; .[0][(.[1][0])] ) ][-1][0]' ;
            jq -r "${jq_arg}" -- .ffmpeg.releases.json ;
            close_ml_var "${delim}" "${var}" ;

            ffmpeg_date="$( jq -r "${jq_arg}" -- .ffmpeg.releases.json )"
            
            var='FFMPEG_VERSION' ;
            delim="$(mk_delim "${var}")" ;
            open_ml_var "${delim}" "${var}" ;
            jq_arg='.[]|select(.date == $date)|.versions[]|select(startswith("N-"))' ;
            jq -r --arg date "${ffmpeg_date}" "${jq_arg}" -- .ffmpeg.releases.json ;
            close_ml_var "${delim}" "${var}" ;
  
            unset -v delim jq_arg previous_value var ;
          } >> "${GITHUB_ENV}"
          rm -v -f .ffmpeg.releases.json
      - name: Set environment variables with GitHub CLI
        env:
          GH_REPO: ${{ github.repository }}
          GH_TOKEN: ${{ secrets.GITHUB_TOKEN }}
        run: |
          # gh api
          GH_UPSTREAM_OWNER='.parent.owner.login' ;
          GH_UPSTREAM_REPO='.parent.name' ;
          GH_UPSTREAM_SLUG='.parent.full_name' ;

          mk_delim() { printf -- '"%s_EOF_%d_"' "$1" "${RANDOM}" ; } ;
          open_ml_var() { local f=''\%'s<<'\%'s\n' ; printf -- "${f}" "$2" "$1" ; } ;
          close_ml_var() { local f='%s\n' ; printf -- "${f}" "$1" ; } ;
          {
            for var in GH_UPSTREAM_OWNER # GH_UPSTREAM_REPO GH_UPSTREAM_SLUG
            do
              # jq_arg="$( eval printf -- "'%s\n'" "$(printf -- '"${%s}"' "${var}")" )" ;
              jq_arg="$( eval printf -- "'%s\n'" '"${'"${var}"'}"' )" ;
              delim='"'"${var}"'_EOF"' ;
              printf -- '%s<<%s\n' "${var}" "${delim}" ;
              gh api "repos/${GITHUB_REPOSITORY}" --cache 1h --jq "${jq_arg}" ;
              printf -- '%s\n' "${delim}" ;
            done ;
            unset -v delim jq_arg var ;
          } >> "${GITHUB_ENV}"

          # Delete the oldest unused cache entries
          printf -- '%s\n' 'Deleting unused cache entries' ;
          gh cache list --sort last_accessed_at --order asc --ref "${GITHUB_REF}" | \
            awk '$NF == $(NF-1) {print $1}' | \
            xargs -r -t -n 1 gh cache delete 2>&1 | \
            tee /dev/stderr | wc -l | xargs -n 1 printf -- 'Total deleted: %d\n' ;
      - name: Upstream registry ref
        id: upstream
        run: |
          user_lowercase="$(printf -- '%s\n' "${GH_UPSTREAM_OWNER}" | awk '{print tolower($0);}')" ;
          printf >> "$GITHUB_OUTPUT" -- '%s=ghcr.io/%s/%s:latest\n' \
            ref "${user_lowercase}" "${IMAGE_NAME}" \
            tag "${user_lowercase}" "${IMAGE_NAME}" ;
      - name: Registry ref
        id: origin
        run: |
          user_lowercase="$(printf -- '%s\n' "${GITHUB_ACTOR}" | awk '{print tolower($0);}')" ;
          printf >> "$GITHUB_OUTPUT" -- '%s=ghcr.io/%s/%s:%s\n' \
            'ref' "${user_lowercase}" "${IMAGE_NAME}" 'cache' \
            'tag' "${user_lowercase}" "${IMAGE_NAME}" 'latest' ;
      - name: Set up QEMU
        uses: docker/setup-qemu-action@v3
      - name: Set up Docker Buildx
        id: buildx
        uses: docker/setup-buildx-action@v3
      - name: Log into GitHub Container Registry
        env:
          DOCKER_REGISTRY: https://ghcr.io
          DOCKER_USERNAME: ${{ github.actor }}
          DOCKER_TOKEN: ${{ 'meeb' == github.repository_owner && secrets.REGISTRY_ACCESS_TOKEN || secrets.GITHUB_TOKEN }}
        run: echo "${DOCKER_TOKEN}" | docker login --password-stdin --username "${DOCKER_USERNAME}" "${DOCKER_REGISTRY}"
<<<<<<< HEAD
      - name: Push missing release tags
        if: ${{ 'meeb' == github.actor && github.actor == github.repository_owner && '' != needs.info.outputs.missing-tags }}
        run: |
          missing='${{ needs.info.outputs.missing-tags }}'
          image='${{ needs.info.outputs.missing-tags-image }}'
          printf -- '%s\n' "${missing}" | tr '|' '\n' | \
            while read SPEC
            do
              printf -- '%s\n' "${SPEC}" | ( IFS='=' ; \
                read tag source && \
                docker pull "${source}" && \
                docker tag "${source}" "${image}:${tag}" && \
                docker push "${image}:${tag}" ;
              )
            done
=======
      - name: Checkout
        uses: actions/checkout@v4
      - name: Create cache directory on the runner
        run: |
          mkdir -v -p .cache
          : >> .cache/reset
          mkdir -v .cache/saved .cache/removed .cache/runner
      - name: Cache from tubesync stage
        id: cache
        uses: actions/cache@v4
        with:
          path: |
            .cache/saved
            .cache/runner
          key: docker-cache-tubesync-${{ hashFiles('.cache/reset') }}-${{ hashFiles('*file', '.github/workflows/ci.yaml') }}
          restore-keys: |
            docker-cache-tubesync-${{ hashFiles('.cache/reset') }}-
      - name: List cache directory on the runner
        run: |
          # limited listing when the cache was restored
          ls -al .cache &&
          ls -al .cache/* &&
          ls -al .cache/*/* &&
          ls -al .cache/*/*/* ||
          ls -alR .cache
      - name: Start magic-wormhole services on the runner
        if: ${{ 'true' != steps.cache.outputs.cache-hit }}
        id: wormhole
        run: |
          rm -rf .cache/runner/wormhole
          sudo apt-get install python3-venv
          venv_dir=".cache/runner/${RUNNER_ARCH}/wormhole" &&
              python3 -m venv --upgrade-deps "${venv_dir}" &&
              . "${venv_dir}"/bin/activate || exit
          pip install 'magic-wormhole'
          # determine the runner IP address
          _awk_prog='$0 !~ /scope host/ && "inet" == $1 {split($2, P, "/"); print P[1]; exit;}'
          runner_ip="$( ip addr sh | awk "${_awk_prog}" )"
          # set variables
          relay_arg="ws://${runner_ip}:4000/v1"
          transit_arg="tcp:[${runner_ip}]:4001"
          # generate the code and receive the first transfer
          ( wormhole \
              --appid TubeSync \
              --relay-url "${relay_arg}" \
              --transit-helper "${transit_arg}" \
              receive -a -c 3 \
              --accept-file -o .cache/incoming >| .cache/receive.out 2>&1 && \
              mv --backup=numbered -f .cache/incoming/* .cache/saved/ || : ; \
              mv --backup=numbered -f .cache/saved/*.~[0-9]~ .cache/removed/ || : ; ) &
          _pid=$!; sleep 1 && grep -e '^Allocated code:' .cache/receive.out | cut -d ' ' -f 3- >| .cache/.wormhole-code
          cat -v -n .cache/receive.out
          rm -v -f .cache/receive.out
          code="$(< .cache/.wormhole-code)"
          rm -v -f .cache/.wormhole-code
          # create output variables
          printf -- '%s=%s\n' >> "$GITHUB_OUTPUT" \
              code "${code}" \
              relay "${relay_arg}" \
              runner_ip "${runner_ip}" \
              transit "${transit_arg}" ;
          # receive the saved directories
          ( cd .cache &&
              while test -d /proc/"${_pid}" ; do sleep 5 ; done &&
              while { \
                wormhole \
                  --appid TubeSync \
                  --relay-url "${relay_arg}" \
                  --transit-helper "${transit_arg}" \
                  receive \
                  --accept-file -o incoming "${code}" || : ; \
              }
              do
                  mv --backup=numbered -f incoming/* saved/ || : ;
                  mv --backup=numbered -f saved/*.~[0-9]~ removed/ || : ;
                  rm -rf removed/* || : ;
              done &)
>>>>>>> ff233682
      - name: Build image for `dive`
        id: build-dive-image
        uses: docker/build-push-action@v6
        with:
          build-args: |
            CI=${{ env.CI }}
            IMAGE_NAME=${{ env.IMAGE_NAME }}
            FFMPEG_DATE=${{ needs.info.outputs.ffmpeg-date }}
            FFMPEG_VERSION=${{ needs.info.outputs.ffmpeg-version }}
            YTDLP_DATE=${{ fromJSON(needs.info.outputs.ytdlp-latest-release).tag.name }}
            WORMHOLE_RELAY=${{ env.WORMHOLE_RELAY }}
            WORMHOLE_TRANSIT=${{ env.WORMHOLE_TRANSIT }}
          build-contexts: |
            cache-tubesync=.cache/saved
          cache-from: type=gha
          load: true
          platforms: linux/amd64
          push: false
          tags: ghcr.io/${{ needs.info.outputs.lowercase-github-actor }}/${{ env.IMAGE_NAME }}:dive
      - name: Analysis with `dive`
        continue-on-error: false
        run: |
          docker run --rm \
            -v /var/run/docker.sock:/var/run/docker.sock \
            'ghcr.io/wagoodman/dive' \
            'ghcr.io/${{ needs.info.outputs.lowercase-github-actor }}/${{ env.IMAGE_NAME }}:dive' \
            --ci \
            --highestUserWastedPercent '0.05' \
            --highestWastedBytes '50M'
      - name: Build and push
        id: build-push
        timeout-minutes: 90
        uses: docker/build-push-action@v6
        env:
          WORMHOLE_CODE: ${{ steps.wormhole.outputs.code }}
          WORMHOLE_RELAY: ${{ steps.wormhole.outputs.relay }}
          WORMHOLE_TRANSIT: ${{ steps.wormhole.outputs.transit }}
        with:
          platforms: linux/amd64,linux/arm64
          push: ${{ 'success' == needs.test.result && 'pull_request' != github.event_name && 'true' || 'false' }}
          provenance: false
          tags: ${{ steps.origin.outputs.tag }}
          cache-from: |
            type=gha
            type=registry,ref=${{ steps.origin.outputs.ref }}
            type=registry,ref=${{ steps.upstream.outputs.ref }}
          cache-to: |
            type=gha,mode=max
          build-args: |
            CI=${{ env.CI }}
            IMAGE_NAME=${{ env.IMAGE_NAME }}
            FFMPEG_DATE=${{ needs.info.outputs.ffmpeg-date }}
            FFMPEG_VERSION=${{ needs.info.outputs.ffmpeg-version }}
            YTDLP_DATE=${{ fromJSON(needs.info.outputs.ytdlp-latest-release).tag.name }}
            WORMHOLE_RELAY=${{ env.WORMHOLE_RELAY }}
            WORMHOLE_TRANSIT=${{ env.WORMHOLE_TRANSIT }}
          build-contexts: |
            cache-tubesync=.cache/saved
          secret-envs: |
            WORMHOLE_CODE=WORMHOLE_CODE
            WORMHOLE_RELAY=WORMHOLE_RELAY
            WORMHOLE_TRANSIT=WORMHOLE_TRANSIT<|MERGE_RESOLUTION|>--- conflicted
+++ resolved
@@ -297,7 +297,6 @@
           DOCKER_USERNAME: ${{ github.actor }}
           DOCKER_TOKEN: ${{ 'meeb' == github.repository_owner && secrets.REGISTRY_ACCESS_TOKEN || secrets.GITHUB_TOKEN }}
         run: echo "${DOCKER_TOKEN}" | docker login --password-stdin --username "${DOCKER_USERNAME}" "${DOCKER_REGISTRY}"
-<<<<<<< HEAD
       - name: Push missing release tags
         if: ${{ 'meeb' == github.actor && github.actor == github.repository_owner && '' != needs.info.outputs.missing-tags }}
         run: |
@@ -313,7 +312,6 @@
                 docker push "${image}:${tag}" ;
               )
             done
-=======
       - name: Checkout
         uses: actions/checkout@v4
       - name: Create cache directory on the runner
@@ -391,7 +389,6 @@
                   mv --backup=numbered -f saved/*.~[0-9]~ removed/ || : ;
                   rm -rf removed/* || : ;
               done &)
->>>>>>> ff233682
       - name: Build image for `dive`
         id: build-dive-image
         uses: docker/build-push-action@v6
