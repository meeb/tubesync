name: Run Django tests for TubeSync

env:
  IMAGE_NAME: tubesync

on:
  workflow_dispatch:
  push:
    branches:
      - 'test-*'

jobs:
  test:
    runs-on: ubuntu-22.04
    strategy:
      fail-fast: false
      matrix:
        python-version: ['3.8', '3.9', '3.10', '3.11', '3.12']
    steps:
      - uses: actions/checkout@v4
      - name: Install Python ${{ matrix.python-version }}
        uses: actions/setup-python@v5
        with:
          python-version: ${{ matrix.python-version }}
      - name: Install dependencies
        run: |
          python -m pip install --upgrade pip
          pip install pipenv
          pipenv install --system --skip-lock
      - name: Set up Django environment
        run: cp tubesync/tubesync/local_settings.py.example tubesync/tubesync/local_settings.py
      - name: Run Django tests
        run: cd tubesync && python3 manage.py test --verbosity=2
  containerise:
    runs-on: ubuntu-latest
    steps:
      - name: Checkout
        uses: actions/checkout@v4
<<<<<<< HEAD
=======
      - name: Find upstream GitHub owner
        env:
          GH_TOKEN: ${{ secrets.GITHUB_TOKEN }}
        run: |
          GH_UPSTREAM_OWNER='.parent.owner.login' ;
          GH_UPSTREAM_REPO='.parent.name' ;
          GH_UPSTREAM_SLUG='.parent.full_name' ;
          {
            for var in GH_UPSTREAM_OWNER # GH_UPSTREAM_REPO GH_UPSTREAM_SLUG
            do
              # jq_arg="$( eval printf -- "'%s\n'" "$(printf -- '"${%s}"' "${var}")" )"
              jq_arg="$( eval printf -- "'%s\n'" '"${'"${var}"'}"' )"
              delim='"'"${var}"'_EOF"' ;
              printf -- '%s<<%s\n' "${var}" "${delim}" ;
              gh api repos/:owner/:repo --cache 5m --jq "${jq_arg}" ;
              printf -- '%s\n' "${delim}" ;
            done
            unset -v delim jq_arg var
          } >> "$GITHUB_ENV"
      - name: Upstream registry ref
        id: upstream
        run: |
          user_lowercase="$(printf -- '%s\n' "${GH_UPSTREAM_OWNER}" | awk '{print tolower($0);}')" ;
          printf >> "$GITHUB_OUTPUT" -- '%s=ghcr.io/%s/%s:latest\n' \
            ref "${user_lowercase}" "${IMAGE_NAME}" \
            tag "${user_lowercase}" "${IMAGE_NAME}" ;
      - name: Registry ref
        id: origin
        run: |
          user_lowercase="$(printf -- '%s\n' "${GITHUB_ACTOR}" | awk '{print tolower($0);}')" ;
          printf >> "$GITHUB_OUTPUT" -- '%s=ghcr.io/%s/%s:%s\n' \
            'ref' "${user_lowercase}" "${IMAGE_NAME}" 'cache' \
            'tag' "${user_lowercase}" "${IMAGE_NAME}" 'latest' ;
>>>>>>> 4974104b
      - name: Set up QEMU
        uses: docker/setup-qemu-action@v3
      - name: Set up Docker Buildx
        uses: docker/setup-buildx-action@v3
      - name: Log into GitHub Container Registry
        run: echo '${{ secrets.GITHUB_TOKEN }}' | docker login --password-stdin --username '${{ github.actor }}' 'https://ghcr.io'
      - name: Create cache directory on the runner
        run: |
          mkdir -v -p .cache
          ls -al
      - name: Cache from tubesync stage
        uses: actions/cache@v4
        with:
          path: .cache/*
          key: docker-cache-tubesync
      - name: Build and push
        uses: docker/build-push-action@v6
        with:
          context: .
          platforms: linux/amd64,linux/arm64
          push: true
          provenance: false
          tags: ${{ steps.origin.outputs.tag }}
          cache-from: |
            type=registry,ref=${{ steps.upstream.outputs.ref }}
            type=registry,ref=${{ steps.origin.outputs.ref }}
          cache-to: type=registry,ref=${{ steps.origin.outputs.ref }},mode=max
          build-args: |
            IMAGE_NAME=${{ env.IMAGE_NAME }}<|MERGE_RESOLUTION|>--- conflicted
+++ resolved
@@ -36,8 +36,6 @@
     steps:
       - name: Checkout
         uses: actions/checkout@v4
-<<<<<<< HEAD
-=======
       - name: Find upstream GitHub owner
         env:
           GH_TOKEN: ${{ secrets.GITHUB_TOKEN }}
@@ -71,7 +69,6 @@
           printf >> "$GITHUB_OUTPUT" -- '%s=ghcr.io/%s/%s:%s\n' \
             'ref' "${user_lowercase}" "${IMAGE_NAME}" 'cache' \
             'tag' "${user_lowercase}" "${IMAGE_NAME}" 'latest' ;
->>>>>>> 4974104b
       - name: Set up QEMU
         uses: docker/setup-qemu-action@v3
       - name: Set up Docker Buildx
