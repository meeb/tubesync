--- conflicted
+++ resolved
@@ -69,16 +69,7 @@
       - name: Set up Docker Buildx
         uses: docker/setup-buildx-action@v3
       - name: Log into GitHub Container Registry
-<<<<<<< HEAD
-        run: echo "${{ secrets.REGISTRY_ACCESS_TOKEN }}" | docker login https://ghcr.io -u ${{ github.actor }} --password-stdin
-      - name: Lowercase github username for ghcr
-        id: string
-        uses: ASzc/change-string-case-action@v6
-        with:
-          string: ${{ github.actor }}
-=======
         run: echo '${{ secrets.GITHUB_TOKEN }}' | docker login --password-stdin --username '${{ github.actor }}' 'https://ghcr.io'
->>>>>>> 40dc6b00
       - name: Build and push
         uses: docker/build-push-action@v6
         with:
