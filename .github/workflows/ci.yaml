--- conflicted
+++ resolved
@@ -43,9 +43,6 @@
         env:
           GH_TOKEN: ${{ secrets.GITHUB_TOKEN }}
         run: |
-<<<<<<< HEAD
-          {
-=======
           GH_UPSTREAM_OWNER='.parent.owner.login' ;
           GH_UPSTREAM_REPO='.parent.name' ;
           GH_UPSTREAM_SLUG='.parent.full_name' ;
@@ -60,7 +57,6 @@
               printf -- '%s\n' "${delim}" ;
             done ;
 
->>>>>>> 44c3be6a
             # Fetch the latest+1 release from yt-dlp/FFmpeg-Builds
             var='FFMPEG_DATE' ;
             delim='"'"${var}"'_EOF"' ;
@@ -69,10 +65,7 @@
             gh api repos/yt-dlp/FFmpeg-Builds/releases --cache 12h --jq "${jq_arg}" ;
             printf -- '%s\n' "${delim}" ;
             unset -v delim jq_arg var ;
-<<<<<<< HEAD
           } >> "${GITHUB_ENV}"
-=======
-          } >> "$GITHUB_ENV"
 
           # Delete the oldest unused cache entries
           printf -- '%s\n' 'Deleting unused cache entries' ;
@@ -94,24 +87,17 @@
           printf >> "$GITHUB_OUTPUT" -- '%s=ghcr.io/%s/%s:%s\n' \
             'ref' "${user_lowercase}" "${IMAGE_NAME}" 'cache' \
             'tag' "${user_lowercase}" "${IMAGE_NAME}" 'latest' ;
->>>>>>> 44c3be6a
       - name: Set up QEMU
         uses: docker/setup-qemu-action@v3
       - name: Set up Docker Buildx
         id: buildx
         uses: docker/setup-buildx-action@v3
       - name: Log into GitHub Container Registry
-<<<<<<< HEAD
         env:
           DOCKER_REGISTRY: https://ghcr.io
           DOCKER_USERNAME: ${{ github.actor }}
           DOCKER_TOKEN: ${{ 'meeb' == github.repository_owner && secrets.REGISTRY_ACCESS_TOKEN || secrets.GITHUB_TOKEN }}
         run: echo "${DOCKER_TOKEN}" | docker login --password-stdin --username "${DOCKER_USERNAME}" "${DOCKER_REGISTRY}"
-      - name: Lowercase github username for ghcr
-        id: string
-        uses: ASzc/change-string-case-action@v6
-=======
-        run: echo '${{ secrets.GITHUB_TOKEN }}' | docker login --password-stdin --username '${{ github.actor }}' 'https://ghcr.io'
       - name: Checkout
         uses: actions/checkout@v4
       - name: Create cache directory on the runner
@@ -122,7 +108,6 @@
       - name: Cache from tubesync stage
         id: cache
         uses: actions/cache@v4
->>>>>>> 44c3be6a
         with:
           path: |
             .cache/saved
@@ -198,7 +183,7 @@
                   rm -rf removed/* || : ;
               done &)
       - name: Build and push
-        timeout-minutes: 60
+        timeout-minutes: 90
         uses: docker/build-push-action@v6
         env:
           WORMHOLE_CODE: ${{ steps.wormhole.outputs.code }}
@@ -206,16 +191,7 @@
           WORMHOLE_TRANSIT: ${{ steps.wormhole.outputs.transit }}
         with:
           platforms: linux/amd64,linux/arm64
-<<<<<<< HEAD
-          push: ${{ 'success' == needs.test.result && 'meeb' == github.repository_owner && 'true' || 'false' }}
-          tags: ghcr.io/${{ steps.string.outputs.lowercase }}/${{ env.IMAGE_NAME }}:latest
-          cache-from: type=registry,ref=ghcr.io/${{ steps.string.outputs.lowercase }}/${{ env.IMAGE_NAME }}:latest
-          cache-to: type=inline
-          build-args: |
-            IMAGE_NAME=${{ env.IMAGE_NAME }}
-            FFMPEG_DATE=${{ env.FFMPEG_DATE }}
-=======
-          push: true
+          push: ${{ 'success' == needs.test.result && 'true' || 'false' }}
           provenance: false
           tags: ${{ steps.origin.outputs.tag }}
           cache-from: |
@@ -227,11 +203,9 @@
           build-args: |
             IMAGE_NAME=${{ env.IMAGE_NAME }}
             FFMPEG_DATE=${{ env.FFMPEG_DATE }}
-            FFMPEG_VERSION=N
           build-contexts: |
             cache-tubesync=.cache/saved
           secret-envs: |
             WORMHOLE_CODE=WORMHOLE_CODE
             WORMHOLE_RELAY=WORMHOLE_RELAY
-            WORMHOLE_TRANSIT=WORMHOLE_TRANSIT
->>>>>>> 44c3be6a
+            WORMHOLE_TRANSIT=WORMHOLE_TRANSIT