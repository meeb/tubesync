--- conflicted
+++ resolved
@@ -74,21 +74,12 @@
       - name: Set up Docker Buildx
         uses: docker/setup-buildx-action@v3
       - name: Log into GitHub Container Registry
-<<<<<<< HEAD
-        run: echo "${{ secrets.REGISTRY_ACCESS_TOKEN }}" | docker login https://ghcr.io -u ${{ github.actor }} --password-stdin
-      - name: Lowercase github username for ghcr
-        id: string
-        uses: ASzc/change-string-case-action@v6
-        with:
-          string: ${{ github.actor }}
+        run: echo '${{ secrets.GITHUB_TOKEN }}' | docker login --password-stdin --username '${{ github.actor }}' 'https://ghcr.io'
       - name: Cache from tubesync stage
         uses: actions/cache@v4
         with:
           path: /cache/*
           key: docker-cache-tubesync
-=======
-        run: echo '${{ secrets.GITHUB_TOKEN }}' | docker login --password-stdin --username '${{ github.actor }}' 'https://ghcr.io'
->>>>>>> d64eaed2
       - name: Build and push
         uses: docker/build-push-action@v6
         with:
