name: Run Django tests for TubeSync

env:
  IMAGE_NAME: tubesync

on:
  workflow_dispatch:
  push:
    branches:
      - 'test-*'

jobs:
  test:
    runs-on: ubuntu-22.04
    strategy:
      fail-fast: false
      matrix:
        python-version: ['3.8', '3.9', '3.10', '3.11', '3.12']
    steps:
      - uses: actions/checkout@v4
      - name: Install Python ${{ matrix.python-version }}
        uses: actions/setup-python@v5
        with:
          python-version: ${{ matrix.python-version }}
      - name: Install dependencies
        run: |
          python -m pip install --upgrade pip
          pip install pipenv
          pipenv install --system --skip-lock
      - name: Set up Django environment
        run: |
          cp -v -p tubesync/tubesync/local_settings.py.example tubesync/tubesync/local_settings.py
          cp -v -a -t "${Python3_ROOT_DIR}"/lib/python3.*/site-packages/yt_dlp/ patches/yt_dlp/*
      - name: Run Django tests
        run: cd tubesync && python3 manage.py test --verbosity=2
  containerise:
    runs-on: ubuntu-latest
    steps:
<<<<<<< HEAD
=======
      - name: Checkout
        uses: actions/checkout@v4
      - name: Find upstream GitHub owner
        env:
          GH_TOKEN: ${{ secrets.GITHUB_TOKEN }}
        run: |
          GH_UPSTREAM_OWNER='.parent.owner.login' ;
          GH_UPSTREAM_REPO='.parent.name' ;
          GH_UPSTREAM_SLUG='.parent.full_name' ;
          {
            for var in GH_UPSTREAM_OWNER # GH_UPSTREAM_REPO GH_UPSTREAM_SLUG
            do
              # jq_arg="$( eval printf -- "'%s\n'" "$(printf -- '"${%s}"' "${var}")" )"
              jq_arg="$( eval printf -- "'%s\n'" '"${'"${var}"'}"' )"
              delim='"'"${var}"'_EOF"' ;
              printf -- '%s<<%s\n' "${var}" "${delim}" ;
              gh api repos/:owner/:repo --cache 5m --jq "${jq_arg}" ;
              printf -- '%s\n' "${delim}" ;
            done
            unset -v delim jq_arg var
          } >> "$GITHUB_ENV"
      - name: Upstream registry ref
        id: upstream
        run: |
          user_lowercase="$(printf -- '%s\n' "${GH_UPSTREAM_OWNER}" | awk '{print tolower($0);}')" ;
          printf >> "$GITHUB_OUTPUT" -- '%s=ghcr.io/%s/%s:latest\n' \
            ref "${user_lowercase}" "${IMAGE_NAME}" \
            tag "${user_lowercase}" "${IMAGE_NAME}" ;
      - name: Registry ref
        id: origin
        run: |
          user_lowercase="$(printf -- '%s\n' "${GITHUB_ACTOR}" | awk '{print tolower($0);}')" ;
          printf >> "$GITHUB_OUTPUT" -- '%s=ghcr.io/%s/%s:%s\n' \
            'ref' "${user_lowercase}" "${IMAGE_NAME}" 'cache' \
            'tag' "${user_lowercase}" "${IMAGE_NAME}" 'latest' ;
>>>>>>> cdf9894b
      - name: Set up QEMU
        uses: docker/setup-qemu-action@v3
      - name: Set up Docker Buildx
        id: buildx
        uses: docker/setup-buildx-action@v3
      - name: Log into GitHub Container Registry
        run: echo '${{ secrets.GITHUB_TOKEN }}' | docker login --password-stdin --username '${{ github.actor }}' 'https://ghcr.io'
      - name: Create cache directory on the runner
        run: |
          mkdir -v -p .cache
          : >> .cache/reset
          mkdir -v .cache/saved .cache/removed .cache/runner
      - name: Cache from tubesync stage
        id: cache
        uses: actions/cache@v4
        with:
          path: |
            .cache/saved
            .cache/runner
          key: docker-cache-tubesync-${{ hashFiles('.cache/reset') }}-${{ hashFiles('*file', '.github/workflows/ci.yaml') }}
          restore-keys: |
            docker-cache-tubesync-${{ hashFiles('.cache/reset') }}-
      - name: List cache directory on the runner
        run: |
          # limited listing when the cache was restored
          ls -al .cache &&
          ls -al .cache/* &&
          ls -al .cache/*/* &&
          ls -al .cache/*/*/* ||
          ls -alR .cache
      - name: Start magic-wormhole services on the runner
        id: wormhole
        run: |
          rm -rf .cache/runner/wormhole
          sudo apt-get install python3-venv
          venv_dir=".cache/runner/${RUNNER_ARCH}/wormhole" &&
              python3 -m venv --upgrade-deps "${venv_dir}" &&
              . "${venv_dir}"/bin/activate || exit
          pip install magic-wormhole
          # port 4000
          docker run --pull always --rm -dt -p 4000:4000 \
              ghcr.io/tcely/docker-magic-wormhole-mailbox-server:main \
              --usage-db=/data/usage.sqlite --motd=TubeSync
          # port 4001
          docker run --pull always --rm -dt -p 4001:4001 \
              ghcr.io/tcely/docker-magic-wormhole-transit-relay:main
          # determine the runner IP address
          _awk_prog='$0 !~ /scope host/ && "inet" == $1 {split($2, P, "/"); print P[1]; exit;}'
          runner_ip="$( ip addr sh | awk "${_awk_prog}" )"
          # set variables
          relay_arg="ws://${runner_ip}:4000/v1"
          transit_arg="tcp:[${runner_ip}]:4001"
          # generate the code and receive the first transfer
          ( wormhole \
              --appid TubeSync \
              --relay-url "${relay_arg}" \
              --transit-helper "${transit_arg}" \
              receive -a -c 3 \
              --accept-file -o .cache/incoming >| .cache/receive.out 2>&1 && \
              mv --backup=numbered -f .cache/incoming/* .cache/saved/ || : ; \
              mv --backup=numbered -f .cache/saved/*.~[0-9]~ .cache/removed/ || : ; ) &
          _pid=$!; sleep 1 && grep -e '^Allocated code:' .cache/receive.out | cut -d ' ' -f 3- >| .cache/.wormhole-code
          cat -v -n .cache/receive.out
          rm -v -f .cache/receive.out
          code="$(< .cache/.wormhole-code)"
          rm -v -f .cache/.wormhole-code
          # create output variables
          printf -- '%s=%s\n' >> "$GITHUB_OUTPUT" \
              code "${code}" \
              relay "${relay_arg}" \
              runner_ip "${runner_ip}" \
              transit "${transit_arg}" ;
          # receive the saved directories
          ( cd .cache &&
              while test -d /proc/"${_pid}" ; do sleep 5 ; done &&
              while { \
                wormhole \
                  --appid TubeSync \
                  --relay-url "${relay_arg}" \
                  --transit-helper "${transit_arg}" \
                  receive \
                  --accept-file -o incoming "${code}" || : ; \
              }
              do
                  mv --backup=numbered -f incoming/* saved/ || : ;
                  mv --backup=numbered -f saved/*.~[0-9]~ removed/ || : ;
                  rm -rf removed/* || : ;
              done &)
      - name: Build and push
        uses: docker/build-push-action@v6
        with:
          platforms: linux/amd64,linux/arm64
          push: true
<<<<<<< HEAD
          tags: ghcr.io/${{ steps.string.outputs.lowercase }}/${{ env.IMAGE_NAME }}:latest
          cache-from: type=registry,ref=ghcr.io/${{ steps.string.outputs.lowercase }}/${{ env.IMAGE_NAME }}:latest
          cache-to: type=inline
          build-contexts: |
            cache-tubesync=.cache/saved
=======
          provenance: false
          tags: ${{ steps.origin.outputs.tag }}
          cache-from: |
            type=gha
            type=registry,ref=${{ steps.origin.outputs.ref }}
            type=registry,ref=${{ steps.upstream.outputs.ref }}
          cache-to: |
            type=gha,mode=max
>>>>>>> cdf9894b
          build-args: |
            IMAGE_NAME=${{ env.IMAGE_NAME }}
            WORMHOLE_CODE=${{ steps.wormhole.outputs.code }}
            WORMHOLE_RELAY=${{ steps.wormhole.outputs.relay }}
            WORMHOLE_TRANSIT=${{ steps.wormhole.outputs.transit }}<|MERGE_RESOLUTION|>--- conflicted
+++ resolved
@@ -36,8 +36,6 @@
   containerise:
     runs-on: ubuntu-latest
     steps:
-<<<<<<< HEAD
-=======
       - name: Checkout
         uses: actions/checkout@v4
       - name: Find upstream GitHub owner
@@ -73,7 +71,6 @@
           printf >> "$GITHUB_OUTPUT" -- '%s=ghcr.io/%s/%s:%s\n' \
             'ref' "${user_lowercase}" "${IMAGE_NAME}" 'cache' \
             'tag' "${user_lowercase}" "${IMAGE_NAME}" 'latest' ;
->>>>>>> cdf9894b
       - name: Set up QEMU
         uses: docker/setup-qemu-action@v3
       - name: Set up Docker Buildx
@@ -167,13 +164,6 @@
         with:
           platforms: linux/amd64,linux/arm64
           push: true
-<<<<<<< HEAD
-          tags: ghcr.io/${{ steps.string.outputs.lowercase }}/${{ env.IMAGE_NAME }}:latest
-          cache-from: type=registry,ref=ghcr.io/${{ steps.string.outputs.lowercase }}/${{ env.IMAGE_NAME }}:latest
-          cache-to: type=inline
-          build-contexts: |
-            cache-tubesync=.cache/saved
-=======
           provenance: false
           tags: ${{ steps.origin.outputs.tag }}
           cache-from: |
@@ -182,7 +172,8 @@
             type=registry,ref=${{ steps.upstream.outputs.ref }}
           cache-to: |
             type=gha,mode=max
->>>>>>> cdf9894b
+          build-contexts: |
+            cache-tubesync=.cache/saved
           build-args: |
             IMAGE_NAME=${{ env.IMAGE_NAME }}
             WORMHOLE_CODE=${{ steps.wormhole.outputs.code }}
