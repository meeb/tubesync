name: Run Django tests for TubeSync

env:
  IMAGE_NAME: tubesync

on:
  workflow_dispatch:
  push:
    branches:
      - 'test-*'

jobs:
  test:
    runs-on: ubuntu-22.04
    strategy:
      fail-fast: false
      matrix:
        python-version: ['3.8', '3.9', '3.10', '3.11', '3.12']
    steps:
      - uses: actions/checkout@v4
      - name: Install Python ${{ matrix.python-version }}
        uses: actions/setup-python@v5
        with:
          python-version: ${{ matrix.python-version }}
      - name: Install dependencies
        run: |
          python -m pip install --upgrade pip
          pip install pipenv
          pipenv install --system --skip-lock
      - name: Set up Django environment
        run: |
          cp -v -p tubesync/tubesync/local_settings.py.example tubesync/tubesync/local_settings.py
          cp -v -a -t "${Python3_ROOT_DIR}"/lib/python3.*/site-packages/yt_dlp/ patches/yt_dlp/*
      - name: Run Django tests
        run: cd tubesync && python3 manage.py test --verbosity=2
  containerise:
    if: ${{ !cancelled() }}
    needs: test
    runs-on: ubuntu-latest
    timeout-minutes: 120
    steps:
      - name: Retrieve yt-dlp/FFmpeg-Builds releases with GitHub CLI
        id: ffmpeg
        env:
          GH_TOKEN: ${{ secrets.GITHUB_TOKEN }}
          GH_API_GQL_ASSETS: 25
          GH_API_GQL_RELEASES: 35
          GH_API_GQL_OWNER: yt-dlp
          GH_API_GQL_REPO: FFmpeg-Builds
        run: |
          gql_query='query($repo: String!, $owner: String!, $releases: Int!, $assets: Int!) { repository(owner: $owner, name: $repo) { releases(first: $releases, orderBy: { field: CREATED_AT, direction: DESC}) { nodes { tagName, isDraft, isPrerelease, isLatest, tag { name, target { oid, commitUrl } }, releaseAssets(first: $assets) { totalCount, nodes { name, size, downloadUrl } } } } } }' ;
          gql_jq='[ .data.repository.releases.nodes[] | select((.isLatest or .isDraft or .isPrerelease) | not) | { "tag": .tag.name, "commit": .tag.target.oid, "date": .tag.name[1+(.tag.name|index("-")):], "assets": { "limit": '"${GH_API_GQL_ASSETS}"', "totalCount": .releaseAssets.totalCount }, "files": .releaseAssets.nodes, "versions": [ .releaseAssets.nodes[].name | select(contains("-linux64-"))[1+index("-"):index("-linux64-")] ] } ]' ;
          {
            var='releases' ;
            delim='"'"${var}"'_EOF"' ;
            printf -- '%s<<%s\n' "${var}" "${delim}" ;
            gh api graphql --cache 12h \
              -F assets="${GH_API_GQL_ASSETS}" \
              -F owner="${GH_API_GQL_OWNER}" \
              -F repo="${GH_API_GQL_REPO}" \
              -F releases="${GH_API_GQL_RELEASES}" \
              -f query="${gql_query}" --jq "${gql_jq}" ;
            printf -- '%s\n' "${delim}" ;
            unset -v delim jq_arg var ;
          } >> "${GITHUB_OUTPUT}"
            gh api graphql --cache 12h \
              -F assets="${GH_API_GQL_ASSETS}" \
              -F owner="${GH_API_GQL_OWNER}" \
              -F repo="${GH_API_GQL_REPO}" \
              -F releases="${GH_API_GQL_RELEASES}" \
              -f query="${gql_query}" --jq "${gql_jq}" | jq '.[]' -- ;
      - name: Set environment variables with GitHub CLI
        run: |
<<<<<<< HEAD
          cat >| .ffmpeg.releases.json <<'EOF'
          ${{ steps.ffmpeg.outputs.releases }}
          EOF
          {
=======
          GH_UPSTREAM_OWNER='.parent.owner.login' ;
          GH_UPSTREAM_REPO='.parent.name' ;
          GH_UPSTREAM_SLUG='.parent.full_name' ;
          {
            for var in GH_UPSTREAM_OWNER # GH_UPSTREAM_REPO GH_UPSTREAM_SLUG
            do
              # jq_arg="$( eval printf -- "'%s\n'" "$(printf -- '"${%s}"' "${var}")" )"
              jq_arg="$( eval printf -- "'%s\n'" '"${'"${var}"'}"' )"
              delim='"'"${var}"'_EOF"' ;
              printf -- '%s<<%s\n' "${var}" "${delim}" ;
              gh api "repos/${GITHUB_REPOSITORY}" --cache 5m --jq "${jq_arg}" ;
              printf -- '%s\n' "${delim}" ;
            done ;

            # Fetch the latest+1 release from yt-dlp/FFmpeg-Builds
>>>>>>> 0a42dda0
            var='FFMPEG_DATE' ;
            delim='"'"${var}"'_EOF"' ;
            printf -- '%s<<%s\n' "${var}" "${delim}" ;
            jq_arg='[foreach .[] as $release ([{}, []]; [ .[0] + {($release.commit): ([ $release.date ] + (.[0][($release.commit)] // []) ) }, [ .[1][0] // $release.commit ] ] ; .[0][(.[1][0])] ) ][-1][0]' ;
            jq -r "${jq_arg}" -- .ffmpeg.releases.json ;
            printf -- '%s\n' "${delim}" ;

            ffmpeg_date="$( jq -r "${jq_arg}" -- .ffmpeg.releases.json )"
            
            var='FFMPEG_VERSION' ;
            delim='"'"${var}"'_EOF"' ;
            printf -- '%s<<%s\n' "${var}" "${delim}" ;
            jq_arg='.[]|select(.date == $date)|.versions[]|select(startswith("N-"))' ;
            jq -r --arg date "${ffmpeg_date}" "${jq_arg}" -- .ffmpeg.releases.json ;
            printf -- '%s\n' "${delim}" ;
            unset -v delim jq_arg var ;
          } >> "${GITHUB_ENV}"

          # Delete the oldest unused cache entries
          printf -- '%s\n' 'Deleting unused cache entries' ;
          gh cache --repo "${GITHUB_REPOSITORY}" list --sort last_accessed_at --order asc --ref "${GITHUB_REF}" | \
            awk '$NF == $(NF-1) {print $1}' | \
            xargs -r -t -n 1 gh cache --repo "${GITHUB_REPOSITORY}" delete 2>&1 | \
            tee /dev/stderr | wc -l | xargs -n 1 printf -- 'Total deleted: %d\n' ;
      - name: Upstream registry ref
        id: upstream
        run: |
          user_lowercase="$(printf -- '%s\n' "${GH_UPSTREAM_OWNER}" | awk '{print tolower($0);}')" ;
          printf >> "$GITHUB_OUTPUT" -- '%s=ghcr.io/%s/%s:latest\n' \
            ref "${user_lowercase}" "${IMAGE_NAME}" \
            tag "${user_lowercase}" "${IMAGE_NAME}" ;
      - name: Registry ref
        id: origin
        run: |
          user_lowercase="$(printf -- '%s\n' "${GITHUB_ACTOR}" | awk '{print tolower($0);}')" ;
          printf >> "$GITHUB_OUTPUT" -- '%s=ghcr.io/%s/%s:%s\n' \
            'ref' "${user_lowercase}" "${IMAGE_NAME}" 'cache' \
            'tag' "${user_lowercase}" "${IMAGE_NAME}" 'latest' ;
      - name: Set up QEMU
        uses: docker/setup-qemu-action@v3
      - name: Set up Docker Buildx
        id: buildx
        uses: docker/setup-buildx-action@v3
      - name: Log into GitHub Container Registry
        env:
          DOCKER_REGISTRY: https://ghcr.io
          DOCKER_USERNAME: ${{ github.actor }}
          DOCKER_TOKEN: ${{ 'meeb' == github.repository_owner && secrets.REGISTRY_ACCESS_TOKEN || secrets.GITHUB_TOKEN }}
        run: echo "${DOCKER_TOKEN}" | docker login --password-stdin --username "${DOCKER_USERNAME}" "${DOCKER_REGISTRY}"
      - name: Checkout
        uses: actions/checkout@v4
      - name: Create cache directory on the runner
        run: |
          mkdir -v -p .cache
          : >> .cache/reset
          mkdir -v .cache/saved .cache/removed .cache/runner
      - name: Cache from tubesync stage
        id: cache
        uses: actions/cache@v4
        with:
          path: |
            .cache/saved
            .cache/runner
          key: docker-cache-tubesync-${{ hashFiles('.cache/reset') }}-${{ hashFiles('*file', '.github/workflows/ci.yaml') }}
          restore-keys: |
            docker-cache-tubesync-${{ hashFiles('.cache/reset') }}-
      - name: List cache directory on the runner
        run: |
          # limited listing when the cache was restored
          ls -al .cache &&
          ls -al .cache/* &&
          ls -al .cache/*/* &&
          ls -al .cache/*/*/* ||
          ls -alR .cache
      - name: Start magic-wormhole services on the runner
        if: ${{ 'true' != steps.cache.outputs.cache-hit }}
        id: wormhole
        run: |
          rm -rf .cache/runner/wormhole
          sudo apt-get install python3-venv
          venv_dir=".cache/runner/${RUNNER_ARCH}/wormhole" &&
              python3 -m venv --upgrade-deps "${venv_dir}" &&
              . "${venv_dir}"/bin/activate || exit
          pip install magic-wormhole
          # port 4000
          docker run --pull always --rm -dt -p 4000:4000 \
              ghcr.io/tcely/docker-magic-wormhole-mailbox-server:main \
              --usage-db=/data/usage.sqlite --motd=TubeSync
          # port 4001
          docker run --pull always --rm -dt -p 4001:4001 \
              ghcr.io/tcely/docker-magic-wormhole-transit-relay:main
          # determine the runner IP address
          _awk_prog='$0 !~ /scope host/ && "inet" == $1 {split($2, P, "/"); print P[1]; exit;}'
          runner_ip="$( ip addr sh | awk "${_awk_prog}" )"
          # set variables
          relay_arg="ws://${runner_ip}:4000/v1"
          transit_arg="tcp:[${runner_ip}]:4001"
          # generate the code and receive the first transfer
          ( wormhole \
              --appid TubeSync \
              --relay-url "${relay_arg}" \
              --transit-helper "${transit_arg}" \
              receive -a -c 3 \
              --accept-file -o .cache/incoming >| .cache/receive.out 2>&1 && \
              mv --backup=numbered -f .cache/incoming/* .cache/saved/ || : ; \
              mv --backup=numbered -f .cache/saved/*.~[0-9]~ .cache/removed/ || : ; ) &
          _pid=$!; sleep 1 && grep -e '^Allocated code:' .cache/receive.out | cut -d ' ' -f 3- >| .cache/.wormhole-code
          cat -v -n .cache/receive.out
          rm -v -f .cache/receive.out
          code="$(< .cache/.wormhole-code)"
          rm -v -f .cache/.wormhole-code
          # create output variables
          printf -- '%s=%s\n' >> "$GITHUB_OUTPUT" \
              code "${code}" \
              relay "${relay_arg}" \
              runner_ip "${runner_ip}" \
              transit "${transit_arg}" ;
          # receive the saved directories
          ( cd .cache &&
              while test -d /proc/"${_pid}" ; do sleep 5 ; done &&
              while { \
                wormhole \
                  --appid TubeSync \
                  --relay-url "${relay_arg}" \
                  --transit-helper "${transit_arg}" \
                  receive \
                  --accept-file -o incoming "${code}" || : ; \
              }
              do
                  mv --backup=numbered -f incoming/* saved/ || : ;
                  mv --backup=numbered -f saved/*.~[0-9]~ removed/ || : ;
                  rm -rf removed/* || : ;
              done &)
      - name: Build and push
        timeout-minutes: 90
        uses: docker/build-push-action@v6
        env:
          WORMHOLE_CODE: ${{ steps.wormhole.outputs.code }}
          WORMHOLE_RELAY: ${{ steps.wormhole.outputs.relay }}
          WORMHOLE_TRANSIT: ${{ steps.wormhole.outputs.transit }}
        with:
          platforms: linux/amd64,linux/arm64
          push: ${{ 'success' == needs.test.result && 'true' || 'false' }}
          provenance: false
          tags: ${{ steps.origin.outputs.tag }}
          cache-from: |
            type=gha
            type=registry,ref=${{ steps.origin.outputs.ref }}
            type=registry,ref=${{ steps.upstream.outputs.ref }}
          cache-to: |
            type=gha,mode=max
          build-args: |
            IMAGE_NAME=${{ env.IMAGE_NAME }}
            FFMPEG_DATE=${{ env.FFMPEG_DATE }}
<<<<<<< HEAD
            FFMPEG_VERSION=${{ env.FFMPEG_VERSION }}
=======
          build-contexts: |
            cache-tubesync=.cache/saved
          secret-envs: |
            WORMHOLE_CODE=WORMHOLE_CODE
            WORMHOLE_RELAY=WORMHOLE_RELAY
            WORMHOLE_TRANSIT=WORMHOLE_TRANSIT
>>>>>>> 0a42dda0
<|MERGE_RESOLUTION|>--- conflicted
+++ resolved
@@ -70,13 +70,12 @@
               -F releases="${GH_API_GQL_RELEASES}" \
               -f query="${gql_query}" --jq "${gql_jq}" | jq '.[]' -- ;
       - name: Set environment variables with GitHub CLI
-        run: |
-<<<<<<< HEAD
+        env:
+          GH_REPO: ${{ github.repository }}
+        run: |
           cat >| .ffmpeg.releases.json <<'EOF'
           ${{ steps.ffmpeg.outputs.releases }}
           EOF
-          {
-=======
           GH_UPSTREAM_OWNER='.parent.owner.login' ;
           GH_UPSTREAM_REPO='.parent.name' ;
           GH_UPSTREAM_SLUG='.parent.full_name' ;
@@ -91,8 +90,6 @@
               printf -- '%s\n' "${delim}" ;
             done ;
 
-            # Fetch the latest+1 release from yt-dlp/FFmpeg-Builds
->>>>>>> 0a42dda0
             var='FFMPEG_DATE' ;
             delim='"'"${var}"'_EOF"' ;
             printf -- '%s<<%s\n' "${var}" "${delim}" ;
@@ -247,13 +244,10 @@
           build-args: |
             IMAGE_NAME=${{ env.IMAGE_NAME }}
             FFMPEG_DATE=${{ env.FFMPEG_DATE }}
-<<<<<<< HEAD
             FFMPEG_VERSION=${{ env.FFMPEG_VERSION }}
-=======
           build-contexts: |
             cache-tubesync=.cache/saved
           secret-envs: |
             WORMHOLE_CODE=WORMHOLE_CODE
             WORMHOLE_RELAY=WORMHOLE_RELAY
-            WORMHOLE_TRANSIT=WORMHOLE_TRANSIT
->>>>>>> 0a42dda0
+            WORMHOLE_TRANSIT=WORMHOLE_TRANSIT