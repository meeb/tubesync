name: CI

env:
  IMAGE_NAME: tubesync

on:
  workflow_dispatch:
  push:
    branches:
<<<<<<< HEAD
      - main
  pull_request:
    branches:
      - main
    types:
      - opened
      - reopened
      - synchronize
      - ready_for_review
=======
      - 'test-*'
>>>>>>> 8845ac52

jobs:
  info:
    if: ${{ !cancelled() && 'pull_request' != github.event_name }}
    runs-on: ubuntu-latest
    outputs:
      ffmpeg-releases: ${{ steps.ffmpeg.outputs.releases }}
      lowercase-variables-actor: ${{ steps.lowercase-variables.outputs.actor }}
      lowercase-variables-repository_owner: ${{ steps.lowercase-variables.outputs.repository_owner }}
      string-lowercase: ${{ steps.string.outputs.lowercase }}
      ytdlp-latest-release: ${{ steps.yt-dlp.outputs.latest-release }}
      ytdlp-releases: ${{ steps.yt-dlp.outputs.releases }}
    steps:
      - name: Lowercase github username for ghcr
        id: string
        uses: ASzc/change-string-case-action@v6
        with:
          string: ${{ github.actor }}
      - name: Lowercase GitHub variables
        id: lowercase-variables
        shell: bash
        run: |
          set_sl_var() { local f='%s=%s\n' ; printf -- "${f}" "$@" ; } ;
          for var in \
            actor='${{ github.actor }}' \
            repository_owner='${{ github.repository_owner }}'
          do
            k="$( cut -d '=' -f 1 <<<"${var}" )" ;
            v="${var#${k}=}" ;
            set_sl_var >> "${GITHUB_OUTPUT}" \
              "${k}" "${v,,}" ;
          done ;
          unset -v k v var ;
      - uses: actions/checkout@v4
      - name: Retrieve yt-dlp/FFmpeg-Builds releases with GitHub CLI
        id: ffmpeg
        uses: ./.github/actions/FFmpeg
      - name: Retrieve yt-dlp/yt-dlp releases with GitHub CLI
        id: yt-dlp
        uses: ./.github/actions/yt-dlp

  test:
    if: ${{ !cancelled() && ( 'pull_request' != github.event_name || (! github.event.pull_request.draft) ) }}
    runs-on: ubuntu-22.04
    strategy:
      fail-fast: false
      matrix:
        python-version: ['3.8', '3.9', '3.10', '3.11', '3.12']
    steps:
      - uses: actions/checkout@v4
      - name: Install Python ${{ matrix.python-version }}
        uses: actions/setup-python@v5
        with:
          python-version: ${{ matrix.python-version }}
      - name: Install dependencies
        run: |
          python -m pip install --upgrade pip
          pip install pipenv
          pipenv install --system --skip-lock
      - name: Set up Django environment
        run: |
          cp -v -p tubesync/tubesync/local_settings.py.example tubesync/tubesync/local_settings.py
          cp -v -a -t "${Python3_ROOT_DIR}"/lib/python3.*/site-packages/background_task/ patches/background_task/*
          cp -v -a -t "${Python3_ROOT_DIR}"/lib/python3.*/site-packages/yt_dlp/ patches/yt_dlp/*
      - name: Run Django tests
        run: cd tubesync && python3 manage.py test --verbosity=2

  containerise:
    if: ${{ !cancelled() && 'success' == needs.info.result }}
    needs: ['info', 'test']
    runs-on: ubuntu-latest
    timeout-minutes: 120
    steps:
      - name: Set environment variables with jq
        run: |
          # jq
          cat >| .ffmpeg.releases.json <<'EOF'
          ${{ needs.info.outputs.ffmpeg-releases }}
          EOF
<<<<<<< HEAD
          mk_delim() { printf -- '"%s_EOF_%d_"' "$1" "${RANDOM}" ; } ;
          open_ml_var() { local f=''\%'s<<'\%'s\n' ; printf -- "${f}" "$2" "$1" ; } ;
          close_ml_var() { local f='%s\n' ; printf -- "${f}" "$1" ; } ;
          {
            var='FFMPEG_DATE' ;
            delim="$(mk_delim "${var}")" ;
            open_ml_var "${delim}" "${var}" ;
            jq_arg='[foreach .[] as $release ([{}, []]; [ .[0] + {($release.commit): ([ $release.date ] + (.[0][($release.commit)] // []) ) }, [ .[1][0] // $release.commit ] ] ; .[0][(.[1][0])] ) ][-1][0]' ;
            jq -r "${jq_arg}" -- .ffmpeg.releases.json ;
            close_ml_var "${delim}" "${var}" ;

            ffmpeg_date="$( jq -r "${jq_arg}" -- .ffmpeg.releases.json )"
            
            var='FFMPEG_VERSION' ;
            delim="$(mk_delim "${var}")" ;
            open_ml_var "${delim}" "${var}" ;
            jq_arg='.[]|select(.date == $date)|.versions[]|select(startswith("N-"))' ;
            jq -r --arg date "${ffmpeg_date}" "${jq_arg}" -- .ffmpeg.releases.json ;
            close_ml_var "${delim}" "${var}" ;
=======

          FFMPEG_DATE='[foreach .[] as $release ([{}, []]; [ .[0] + { ($release.commit): ([ $release.date ] + (.[0][($release.commit)] // [])) }, [ .[1][0] // $release.commit ] ] ; .[0][(.[1][0])] )][-1][0]' ;
          FFMPEG_VERSION='.[]|select(.date == $previous)|.versions[]|select(startswith("N-"))' ;

          {
            for var in FFMPEG_DATE FFMPEG_VERSION
            do
              # jq_arg="$( eval printf -- "'%s\n'" "$(printf -- '"${%s}"' "${var}")" )" ;
              jq_arg="$( eval printf -- "'%s\n'" '"${'"${var}"'}"' )" ;
              delim='"'"${var}"'_EOF"' ;
              printf -- '%s<<%s\n' "${var}" "${delim}" ;
              jq -r --arg previous "${previous_value-}" "${jq_arg}" -- .ffmpeg.releases.json ;
              printf -- '%s\n' "${delim}" ;
              previous_value="$( jq -r --arg previous "${previous_value-}" "${jq_arg}" -- .ffmpeg.releases.json )" ;
            done ;
            unset -v delim jq_arg previous_value var ;
          } >> "${GITHUB_ENV}"
          rm -v -f .ffmpeg.releases.json
      - name: Set environment variables with GitHub CLI
        env:
          GH_REPO: ${{ github.repository }}
          GH_TOKEN: ${{ secrets.GITHUB_TOKEN }}
        run: |
          # gh api
          GH_UPSTREAM_OWNER='.parent.owner.login' ;
          GH_UPSTREAM_REPO='.parent.name' ;
          GH_UPSTREAM_SLUG='.parent.full_name' ;

          {
            for var in GH_UPSTREAM_OWNER # GH_UPSTREAM_REPO GH_UPSTREAM_SLUG
            do
              # jq_arg="$( eval printf -- "'%s\n'" "$(printf -- '"${%s}"' "${var}")" )" ;
              jq_arg="$( eval printf -- "'%s\n'" '"${'"${var}"'}"' )" ;
              delim='"'"${var}"'_EOF"' ;
              printf -- '%s<<%s\n' "${var}" "${delim}" ;
              gh api "repos/${GITHUB_REPOSITORY}" --cache 1h --jq "${jq_arg}" ;
              printf -- '%s\n' "${delim}" ;
            done ;
>>>>>>> 8845ac52
            unset -v delim jq_arg var ;
          } >> "${GITHUB_ENV}"

          # Delete the oldest unused cache entries
          printf -- '%s\n' 'Deleting unused cache entries' ;
          gh cache list --sort last_accessed_at --order asc --ref "${GITHUB_REF}" | \
            awk '$NF == $(NF-1) {print $1}' | \
            xargs -r -t -n 1 gh cache delete 2>&1 | \
            tee /dev/stderr | wc -l | xargs -n 1 printf -- 'Total deleted: %d\n' ;
      - name: Upstream registry ref
        id: upstream
        run: |
          user_lowercase="$(printf -- '%s\n' "${GH_UPSTREAM_OWNER}" | awk '{print tolower($0);}')" ;
          printf >> "$GITHUB_OUTPUT" -- '%s=ghcr.io/%s/%s:latest\n' \
            ref "${user_lowercase}" "${IMAGE_NAME}" \
            tag "${user_lowercase}" "${IMAGE_NAME}" ;
      - name: Registry ref
        id: origin
        run: |
          user_lowercase="$(printf -- '%s\n' "${GITHUB_ACTOR}" | awk '{print tolower($0);}')" ;
          printf >> "$GITHUB_OUTPUT" -- '%s=ghcr.io/%s/%s:%s\n' \
            'ref' "${user_lowercase}" "${IMAGE_NAME}" 'cache' \
            'tag' "${user_lowercase}" "${IMAGE_NAME}" 'latest' ;
      - name: Set up QEMU
        uses: docker/setup-qemu-action@v3
      - name: Set up Docker Buildx
        id: buildx
        uses: docker/setup-buildx-action@v3
      - name: Log into GitHub Container Registry
        env:
          DOCKER_REGISTRY: https://ghcr.io
          DOCKER_USERNAME: ${{ github.actor }}
          DOCKER_TOKEN: ${{ 'meeb' == github.repository_owner && secrets.REGISTRY_ACCESS_TOKEN || secrets.GITHUB_TOKEN }}
        run: echo "${DOCKER_TOKEN}" | docker login --password-stdin --username "${DOCKER_USERNAME}" "${DOCKER_REGISTRY}"
<<<<<<< HEAD
=======
      - name: Checkout
        uses: actions/checkout@v4
      - name: Create cache directory on the runner
        run: |
          mkdir -v -p .cache
          : >> .cache/reset
          mkdir -v .cache/saved .cache/removed .cache/runner
      - name: Cache from tubesync stage
        id: cache
        uses: actions/cache@v4
        with:
          path: |
            .cache/saved
            .cache/runner
          key: docker-cache-tubesync-${{ hashFiles('.cache/reset') }}-${{ hashFiles('*file', '.github/workflows/ci.yaml') }}
          restore-keys: |
            docker-cache-tubesync-${{ hashFiles('.cache/reset') }}-
      - name: List cache directory on the runner
        run: |
          # limited listing when the cache was restored
          ls -al .cache &&
          ls -al .cache/* &&
          ls -al .cache/*/* &&
          ls -al .cache/*/*/* ||
          ls -alR .cache
      - name: Start magic-wormhole services on the runner
        if: ${{ 'true' != steps.cache.outputs.cache-hit }}
        id: wormhole
        run: |
          rm -rf .cache/runner/wormhole
          sudo apt-get install python3-venv
          venv_dir=".cache/runner/${RUNNER_ARCH}/wormhole" &&
              python3 -m venv --upgrade-deps "${venv_dir}" &&
              . "${venv_dir}"/bin/activate || exit
          pip install magic-wormhole
          # port 4000
          docker run --pull always --rm -dt -p 4000:4000 \
              ghcr.io/tcely/docker-magic-wormhole-mailbox-server:main \
              --usage-db=/data/usage.sqlite --motd=TubeSync
          # port 4001
          docker run --pull always --rm -dt -p 4001:4001 \
              ghcr.io/tcely/docker-magic-wormhole-transit-relay:main
          # determine the runner IP address
          _awk_prog='$0 !~ /scope host/ && "inet" == $1 {split($2, P, "/"); print P[1]; exit;}'
          runner_ip="$( ip addr sh | awk "${_awk_prog}" )"
          # set variables
          relay_arg="ws://${runner_ip}:4000/v1"
          transit_arg="tcp:[${runner_ip}]:4001"
          # generate the code and receive the first transfer
          ( wormhole \
              --appid TubeSync \
              --relay-url "${relay_arg}" \
              --transit-helper "${transit_arg}" \
              receive -a -c 3 \
              --accept-file -o .cache/incoming >| .cache/receive.out 2>&1 && \
              mv --backup=numbered -f .cache/incoming/* .cache/saved/ || : ; \
              mv --backup=numbered -f .cache/saved/*.~[0-9]~ .cache/removed/ || : ; ) &
          _pid=$!; sleep 1 && grep -e '^Allocated code:' .cache/receive.out | cut -d ' ' -f 3- >| .cache/.wormhole-code
          cat -v -n .cache/receive.out
          rm -v -f .cache/receive.out
          code="$(< .cache/.wormhole-code)"
          rm -v -f .cache/.wormhole-code
          # create output variables
          printf -- '%s=%s\n' >> "$GITHUB_OUTPUT" \
              code "${code}" \
              relay "${relay_arg}" \
              runner_ip "${runner_ip}" \
              transit "${transit_arg}" ;
          # receive the saved directories
          ( cd .cache &&
              while test -d /proc/"${_pid}" ; do sleep 5 ; done &&
              while { \
                wormhole \
                  --appid TubeSync \
                  --relay-url "${relay_arg}" \
                  --transit-helper "${transit_arg}" \
                  receive \
                  --accept-file -o incoming "${code}" || : ; \
              }
              do
                  mv --backup=numbered -f incoming/* saved/ || : ;
                  mv --backup=numbered -f saved/*.~[0-9]~ removed/ || : ;
                  rm -rf removed/* || : ;
              done &)
>>>>>>> 8845ac52
      - name: Build and push
        timeout-minutes: 90
        uses: docker/build-push-action@v6
        env:
          WORMHOLE_CODE: ${{ steps.wormhole.outputs.code }}
          WORMHOLE_RELAY: ${{ steps.wormhole.outputs.relay }}
          WORMHOLE_TRANSIT: ${{ steps.wormhole.outputs.transit }}
        with:
          platforms: linux/amd64,linux/arm64
<<<<<<< HEAD
          push: ${{ 'success' == needs.test.result && 'meeb' == github.repository_owner && 'pull_request' != github.event_name && 'true' || 'false' }}
          tags: ghcr.io/${{ needs.info.outputs.string-lowercase }}/${{ env.IMAGE_NAME }}:latest
          cache-from: |
            type=registry,ref=ghcr.io/${{ needs.info.outputs.string-lowercase }}/${{ env.IMAGE_NAME }}:latest
            type=registry,ref=ghcr.io/${{ github.repository_owner }}/${{ env.IMAGE_NAME }}:latest
            type=gha
          cache-to: |
            type=gha,mode=max
            ${{ 'meeb' == github.repository_owner && 'pull_request' != github.event_name && 'type=inline' || '' }}
=======
          push: ${{ 'success' == needs.test.result && 'true' || 'false' }}
          provenance: false
          tags: ${{ steps.origin.outputs.tag }}
          cache-from: |
            type=gha
            type=registry,ref=${{ steps.origin.outputs.ref }}
            type=registry,ref=${{ steps.upstream.outputs.ref }}
          cache-to: |
            type=gha,mode=max
>>>>>>> 8845ac52
          build-args: |
            IMAGE_NAME=${{ env.IMAGE_NAME }}
            FFMPEG_DATE=${{ env.FFMPEG_DATE }}
            FFMPEG_VERSION=${{ env.FFMPEG_VERSION }}
<<<<<<< HEAD
            YTDLP_DATE=${{ fromJSON(needs.info.outputs.ytdlp-latest-release).tag.name }}
=======
          build-contexts: |
            cache-tubesync=.cache/saved
          secret-envs: |
            WORMHOLE_CODE=WORMHOLE_CODE
            WORMHOLE_RELAY=WORMHOLE_RELAY
            WORMHOLE_TRANSIT=WORMHOLE_TRANSIT
>>>>>>> 8845ac52
<|MERGE_RESOLUTION|>--- conflicted
+++ resolved
@@ -7,19 +7,15 @@
   workflow_dispatch:
   push:
     branches:
-<<<<<<< HEAD
-      - main
+      - 'test-*'
   pull_request:
     branches:
-      - main
+      - 'test-*'
     types:
       - opened
       - reopened
       - synchronize
       - ready_for_review
-=======
-      - 'test-*'
->>>>>>> 8845ac52
 
 jobs:
   info:
@@ -99,31 +95,13 @@
           cat >| .ffmpeg.releases.json <<'EOF'
           ${{ needs.info.outputs.ffmpeg-releases }}
           EOF
-<<<<<<< HEAD
+
+          FFMPEG_DATE='[foreach .[] as $release ([{}, []]; [ .[0] + { ($release.commit): ([ $release.date ] + (.[0][($release.commit)] // [])) }, [ .[1][0] // $release.commit ] ] ; .[0][(.[1][0])] )][-1][0]' ;
+          FFMPEG_VERSION='.[]|select(.date == $previous)|.versions[]|select(startswith("N-"))' ;
+
           mk_delim() { printf -- '"%s_EOF_%d_"' "$1" "${RANDOM}" ; } ;
           open_ml_var() { local f=''\%'s<<'\%'s\n' ; printf -- "${f}" "$2" "$1" ; } ;
           close_ml_var() { local f='%s\n' ; printf -- "${f}" "$1" ; } ;
-          {
-            var='FFMPEG_DATE' ;
-            delim="$(mk_delim "${var}")" ;
-            open_ml_var "${delim}" "${var}" ;
-            jq_arg='[foreach .[] as $release ([{}, []]; [ .[0] + {($release.commit): ([ $release.date ] + (.[0][($release.commit)] // []) ) }, [ .[1][0] // $release.commit ] ] ; .[0][(.[1][0])] ) ][-1][0]' ;
-            jq -r "${jq_arg}" -- .ffmpeg.releases.json ;
-            close_ml_var "${delim}" "${var}" ;
-
-            ffmpeg_date="$( jq -r "${jq_arg}" -- .ffmpeg.releases.json )"
-            
-            var='FFMPEG_VERSION' ;
-            delim="$(mk_delim "${var}")" ;
-            open_ml_var "${delim}" "${var}" ;
-            jq_arg='.[]|select(.date == $date)|.versions[]|select(startswith("N-"))' ;
-            jq -r --arg date "${ffmpeg_date}" "${jq_arg}" -- .ffmpeg.releases.json ;
-            close_ml_var "${delim}" "${var}" ;
-=======
-
-          FFMPEG_DATE='[foreach .[] as $release ([{}, []]; [ .[0] + { ($release.commit): ([ $release.date ] + (.[0][($release.commit)] // [])) }, [ .[1][0] // $release.commit ] ] ; .[0][(.[1][0])] )][-1][0]' ;
-          FFMPEG_VERSION='.[]|select(.date == $previous)|.versions[]|select(startswith("N-"))' ;
-
           {
             for var in FFMPEG_DATE FFMPEG_VERSION
             do
@@ -135,6 +113,23 @@
               printf -- '%s\n' "${delim}" ;
               previous_value="$( jq -r --arg previous "${previous_value-}" "${jq_arg}" -- .ffmpeg.releases.json )" ;
             done ;
+
+            var='FFMPEG_DATE' ;
+            delim="$(mk_delim "${var}")" ;
+            open_ml_var "${delim}" "${var}" ;
+            jq_arg='[foreach .[] as $release ([{}, []]; [ .[0] + {($release.commit): ([ $release.date ] + (.[0][($release.commit)] // []) ) }, [ .[1][0] // $release.commit ] ] ; .[0][(.[1][0])] ) ][-1][0]' ;
+            jq -r "${jq_arg}" -- .ffmpeg.releases.json ;
+            close_ml_var "${delim}" "${var}" ;
+
+            ffmpeg_date="$( jq -r "${jq_arg}" -- .ffmpeg.releases.json )"
+            
+            var='FFMPEG_VERSION' ;
+            delim="$(mk_delim "${var}")" ;
+            open_ml_var "${delim}" "${var}" ;
+            jq_arg='.[]|select(.date == $date)|.versions[]|select(startswith("N-"))' ;
+            jq -r --arg date "${ffmpeg_date}" "${jq_arg}" -- .ffmpeg.releases.json ;
+            close_ml_var "${delim}" "${var}" ;
+  
             unset -v delim jq_arg previous_value var ;
           } >> "${GITHUB_ENV}"
           rm -v -f .ffmpeg.releases.json
@@ -148,6 +143,9 @@
           GH_UPSTREAM_REPO='.parent.name' ;
           GH_UPSTREAM_SLUG='.parent.full_name' ;
 
+          mk_delim() { printf -- '"%s_EOF_%d_"' "$1" "${RANDOM}" ; } ;
+          open_ml_var() { local f=''\%'s<<'\%'s\n' ; printf -- "${f}" "$2" "$1" ; } ;
+          close_ml_var() { local f='%s\n' ; printf -- "${f}" "$1" ; } ;
           {
             for var in GH_UPSTREAM_OWNER # GH_UPSTREAM_REPO GH_UPSTREAM_SLUG
             do
@@ -158,7 +156,6 @@
               gh api "repos/${GITHUB_REPOSITORY}" --cache 1h --jq "${jq_arg}" ;
               printf -- '%s\n' "${delim}" ;
             done ;
->>>>>>> 8845ac52
             unset -v delim jq_arg var ;
           } >> "${GITHUB_ENV}"
 
@@ -193,8 +190,6 @@
           DOCKER_USERNAME: ${{ github.actor }}
           DOCKER_TOKEN: ${{ 'meeb' == github.repository_owner && secrets.REGISTRY_ACCESS_TOKEN || secrets.GITHUB_TOKEN }}
         run: echo "${DOCKER_TOKEN}" | docker login --password-stdin --username "${DOCKER_USERNAME}" "${DOCKER_REGISTRY}"
-<<<<<<< HEAD
-=======
       - name: Checkout
         uses: actions/checkout@v4
       - name: Create cache directory on the runner
@@ -279,7 +274,6 @@
                   mv --backup=numbered -f saved/*.~[0-9]~ removed/ || : ;
                   rm -rf removed/* || : ;
               done &)
->>>>>>> 8845ac52
       - name: Build and push
         timeout-minutes: 90
         uses: docker/build-push-action@v6
@@ -289,18 +283,7 @@
           WORMHOLE_TRANSIT: ${{ steps.wormhole.outputs.transit }}
         with:
           platforms: linux/amd64,linux/arm64
-<<<<<<< HEAD
-          push: ${{ 'success' == needs.test.result && 'meeb' == github.repository_owner && 'pull_request' != github.event_name && 'true' || 'false' }}
-          tags: ghcr.io/${{ needs.info.outputs.string-lowercase }}/${{ env.IMAGE_NAME }}:latest
-          cache-from: |
-            type=registry,ref=ghcr.io/${{ needs.info.outputs.string-lowercase }}/${{ env.IMAGE_NAME }}:latest
-            type=registry,ref=ghcr.io/${{ github.repository_owner }}/${{ env.IMAGE_NAME }}:latest
-            type=gha
-          cache-to: |
-            type=gha,mode=max
-            ${{ 'meeb' == github.repository_owner && 'pull_request' != github.event_name && 'type=inline' || '' }}
-=======
-          push: ${{ 'success' == needs.test.result && 'true' || 'false' }}
+          push: ${{ 'success' == needs.test.result && 'pull_request' != github.event_name && 'true' || 'false' }}
           provenance: false
           tags: ${{ steps.origin.outputs.tag }}
           cache-from: |
@@ -309,18 +292,14 @@
             type=registry,ref=${{ steps.upstream.outputs.ref }}
           cache-to: |
             type=gha,mode=max
->>>>>>> 8845ac52
           build-args: |
             IMAGE_NAME=${{ env.IMAGE_NAME }}
             FFMPEG_DATE=${{ env.FFMPEG_DATE }}
             FFMPEG_VERSION=${{ env.FFMPEG_VERSION }}
-<<<<<<< HEAD
             YTDLP_DATE=${{ fromJSON(needs.info.outputs.ytdlp-latest-release).tag.name }}
-=======
           build-contexts: |
             cache-tubesync=.cache/saved
           secret-envs: |
             WORMHOLE_CODE=WORMHOLE_CODE
             WORMHOLE_RELAY=WORMHOLE_RELAY
-            WORMHOLE_TRANSIT=WORMHOLE_TRANSIT
->>>>>>> 8845ac52
+            WORMHOLE_TRANSIT=WORMHOLE_TRANSIT